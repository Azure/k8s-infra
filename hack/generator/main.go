--- conflicted
+++ resolved
@@ -18,11 +18,7 @@
 func main() {
 	flagSet := goflag.NewFlagSet(os.Args[0], goflag.ExitOnError)
 	klog.InitFlags(flagSet)
-<<<<<<< HEAD
-	_ = flagSet.Parse(os.Args[1:]) //nolint: error will never be returned due to ExitOnError
-=======
 	flagSet.Parse(os.Args[1:]) //nolint:errcheck // error will never be returned due to ExitOnError
->>>>>>> 174a937f
 	flag.CommandLine.AddGoFlagSet(flagSet)
 	cmd.Execute()
 }