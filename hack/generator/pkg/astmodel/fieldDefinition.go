--- conflicted
+++ resolved
@@ -93,10 +93,7 @@
 	return result
 }
 
-<<<<<<< HEAD
-=======
 // Equals tests to see if the specified FieldDefinition specifies the same field
->>>>>>> faf2cc89
 func (field *FieldDefinition) Equals(f *FieldDefinition) bool {
 	return field == f || (field.fieldName == f.fieldName && field.fieldType.Equals(f.fieldType))
 }