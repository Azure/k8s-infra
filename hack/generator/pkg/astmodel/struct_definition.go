/*
 * Copyright (c) Microsoft Corporation.
 * Licensed under the MIT license.
 */

package astmodel

import (
	"go/ast"
	"go/token"
)

// StructReference is the (versioned) name of a struct
// that can be used as a type
type StructReference struct {
	TypeName
	isResource bool // this might seem like a strange place to have this, but it affects how the struct is referenced
}

// NewStructReference creates a new StructReference
<<<<<<< HEAD
// TODO[dj]: any "New" func should return a ptr
func NewStructReference(name string, group string, version string, isResource bool) StructReference {
	return StructReference{TypeName{PackageReference{group, version}, name}, isResource}
=======
func NewStructReference(name string, group string, version string, isResource bool) *StructReference {
	return &StructReference{
		DefinitionName{
			PackageReference: NewLocalPackageReference(group, version),
			name:             name,
		},
		isResource,
	}
>>>>>>> 76cdc42b
}

// IsResource indicates that the struct is an Azure resource
func (sr *StructReference) IsResource() bool {
	return sr.isResource
}

// StructDefinition encapsulates the definition of a struct
type StructDefinition struct {
	StructReference *StructReference
	StructType      *StructType

	description string
}

// Ensure StructDefinition implements TypeDefiner interface correctly
var _ TypeDefiner = (*StructDefinition)(nil)

<<<<<<< HEAD
// Name provides the struct name
func (definition *StructDefinition) Name() *TypeName {
	return &definition.TypeName
=======
// Reference provides the definition name
func (definition *StructDefinition) Reference() *DefinitionName {
	return &definition.StructReference.DefinitionName
>>>>>>> 76cdc42b
}

// Type provides the type of the struct
func (definition *StructDefinition) Type() Type {
	return definition.StructType
}

// NewStructDefinition is a factory method for creating a new StructDefinition
func NewStructDefinition(ref *StructReference, structType *StructType) *StructDefinition {
	return &StructDefinition{ref, structType, ""}
}

// WithDescription adds a description (doc-comment) to the struct
func (definition *StructDefinition) WithDescription(description *string) *StructDefinition {
	if description == nil {
		return definition
	}

	result := *definition
	result.description = *description
	return &result
}

// Field provides indexed access to our fields
func (definition *StructDefinition) Field(index int) FieldDefinition {
	return *definition.StructType.fields[index]
}

// FieldCount indicates how many fields are contained
func (definition *StructDefinition) FieldCount() int {
	return len(definition.StructType.fields)
}

<<<<<<< HEAD
=======
// FileNameHint is a hint of what to name the file
func (definition *StructDefinition) FileNameHint() string {
	return definition.StructReference.Name()
}

>>>>>>> 76cdc42b
// AsDeclarations generates an AST node representing this struct definition
func (definition *StructDefinition) AsDeclarations() []ast.Decl {
	var identifier *ast.Ident
	if definition.StructReference.IsResource() {
		// if it's a resource then this is the Spec type and we will generate
		// the non-spec type later:
		identifier = ast.NewIdent(definition.StructReference.name + "Spec")
	} else {
		identifier = ast.NewIdent(definition.StructReference.name)
	}

	typeSpecification := &ast.TypeSpec{
		Name: identifier,
		Type: definition.StructType.AsType(),
	}

	declaration := &ast.GenDecl{
		Tok: token.TYPE,
		Doc: &ast.CommentGroup{},
		Specs: []ast.Spec{
			typeSpecification,
		},
	}

	if definition.description != "" {
		declaration.Doc.List = append(declaration.Doc.List,
			&ast.Comment{Text: "\n/* " + definition.description + " */"})
	}

	declarations := []ast.Decl{declaration}

	if definition.StructReference.IsResource() {
		resourceIdentifier := ast.NewIdent(definition.StructReference.name)

		/*
			start off with:
				metav1.TypeMeta   `json:",inline"`
				metav1.ObjectMeta `json:"metadata,omitempty"`

			then the Spec field
		*/
		resourceTypeSpec := &ast.TypeSpec{
			Name: resourceIdentifier,
			Type: &ast.StructType{
				Fields: &ast.FieldList{
					List: []*ast.Field{
						typeMetaField,
						objectMetaField,
						defineField("Spec", identifier.Name, "`json:\"spec,omitempty\"`"),
					},
				},
			},
		}

		resourceDeclaration := &ast.GenDecl{
			Tok:   token.TYPE,
			Specs: []ast.Spec{resourceTypeSpec},
			Doc: &ast.CommentGroup{
				List: []*ast.Comment{
					{
						Text: "// +kubebuilder:object:root=true\n",
					},
				},
			},
		}

		declarations = append(declarations, resourceDeclaration)
	}

	// Append the methods
	declarations = append(declarations, definition.generateMethodDecls()...)

	return declarations
}

func (definition *StructDefinition) generateMethodDecls() []ast.Decl {
	var result []ast.Decl
	for methodName, function := range definition.StructType.functions {
		funcDef := function.AsFunc(definition.StructReference, methodName)
		result = append(result, funcDef)
	}

	return result
}

func defineField(fieldName string, typeName string, tag string) *ast.Field {

	result := &ast.Field{
		Type: ast.NewIdent(typeName),
		Tag:  &ast.BasicLit{Kind: token.STRING, Value: tag},
	}

	if fieldName != "" {
		result.Names = []*ast.Ident{ast.NewIdent(fieldName)}
	}

	return result
}

// CreateRelatedDefinitions implements the HasRelatedDefinitions interface for StructType
func (definition *StructDefinition) CreateRelatedDefinitions(ref PackageReference, namehint string, idFactory IdentifierFactory) []Definition {
	return definition.StructType.CreateRelatedDefinitions(ref, namehint, idFactory)
}

// TODO: metav1 import should be added via RequiredImports?
var typeMetaField = defineField("", "metav1.TypeMeta", "`json:\",inline\"`")
var objectMetaField = defineField("", "metav1.ObjectMeta", "`json:\"metadata,omitempty\"`")<|MERGE_RESOLUTION|>--- conflicted
+++ resolved
@@ -18,20 +18,18 @@
 }
 
 // NewStructReference creates a new StructReference
-<<<<<<< HEAD
-// TODO[dj]: any "New" func should return a ptr
-func NewStructReference(name string, group string, version string, isResource bool) StructReference {
-	return StructReference{TypeName{PackageReference{group, version}, name}, isResource}
-=======
 func NewStructReference(name string, group string, version string, isResource bool) *StructReference {
 	return &StructReference{
-		DefinitionName{
+		TypeName{
 			PackageReference: NewLocalPackageReference(group, version),
 			name:             name,
 		},
 		isResource,
 	}
->>>>>>> 76cdc42b
+}
+
+func NewStructReferenceFromName(name *TypeName, isResource bool) *StructReference {
+	return &StructReference{*name, isResource}
 }
 
 // IsResource indicates that the struct is an Azure resource
@@ -50,15 +48,9 @@
 // Ensure StructDefinition implements TypeDefiner interface correctly
 var _ TypeDefiner = (*StructDefinition)(nil)
 
-<<<<<<< HEAD
 // Name provides the struct name
 func (definition *StructDefinition) Name() *TypeName {
-	return &definition.TypeName
-=======
-// Reference provides the definition name
-func (definition *StructDefinition) Reference() *DefinitionName {
-	return &definition.StructReference.DefinitionName
->>>>>>> 76cdc42b
+	return &definition.StructReference.TypeName
 }
 
 // Type provides the type of the struct
@@ -92,14 +84,6 @@
 	return len(definition.StructType.fields)
 }
 
-<<<<<<< HEAD
-=======
-// FileNameHint is a hint of what to name the file
-func (definition *StructDefinition) FileNameHint() string {
-	return definition.StructReference.Name()
-}
-
->>>>>>> 76cdc42b
 // AsDeclarations generates an AST node representing this struct definition
 func (definition *StructDefinition) AsDeclarations() []ast.Decl {
 	var identifier *ast.Ident
@@ -199,11 +183,6 @@
 	return result
 }
 
-// CreateRelatedDefinitions implements the HasRelatedDefinitions interface for StructType
-func (definition *StructDefinition) CreateRelatedDefinitions(ref PackageReference, namehint string, idFactory IdentifierFactory) []Definition {
-	return definition.StructType.CreateRelatedDefinitions(ref, namehint, idFactory)
-}
-
 // TODO: metav1 import should be added via RequiredImports?
 var typeMetaField = defineField("", "metav1.TypeMeta", "`json:\",inline\"`")
 var objectMetaField = defineField("", "metav1.ObjectMeta", "`json:\"metadata,omitempty\"`")