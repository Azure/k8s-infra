--- conflicted
+++ resolved
@@ -78,22 +78,6 @@
 		return AsOptionalType(wrapper.Unwrap())
 	}
 
-<<<<<<< HEAD
-	return nil
-}
-
-// AsResourceType unwraps any wrappers around the provided type and returns either the underlying ResourceType or nil
-func AsResourceType(aType Type) *ResourceType {
-	if arr, ok := aType.(*ResourceType); ok {
-		return arr
-	}
-
-	if wrapper, ok := aType.(MetaType); ok {
-		return AsResourceType(wrapper.Unwrap())
-	}
-
-	return nil
-=======
 	return nil, false
 }
 
@@ -121,5 +105,17 @@
 	}
 
 	return TypeName{}, false
->>>>>>> 266dcb86
+}
+
+// AsResourceType unwraps any wrappers around the provided type and returns either the underlying ResourceType or nil
+func AsResourceType(aType Type) *ResourceType {
+	if arr, ok := aType.(*ResourceType); ok {
+		return arr
+	}
+
+	if wrapper, ok := aType.(MetaType); ok {
+		return AsResourceType(wrapper.Unwrap())
+	}
+
+	return nil
 }