--- conflicted
+++ resolved
@@ -59,28 +59,20 @@
 
 			armSpecName, err := findArmType(resourceType.spec)
 			if err != nil {
-<<<<<<< HEAD
 				continue
-				// panic(errors.Wrapf(err, "Error getting ARM spec for resource %q", def.Name()))
-=======
 				// This should never happen because every type should have a matching ARM type
 				// So this panic may indicate we have a bug in the stage that generates the ARM types
-				panic(errors.Wrapf(err, "Error getting ARM spec for resource %q", def.Name()))
->>>>>>> 78bdad94
+				// panic(errors.Wrapf(err, "Error getting ARM spec for resource %q", def.Name()))
 			}
 			armSpecAndStatus.Add(armSpecName)
 
 			if resourceType.status != nil {
 				armStatusName, err := findArmType(resourceType.status)
 				if err != nil {
-<<<<<<< HEAD
 					continue
-					// panic(errors.Wrapf(err, "Error getting ARM status for resource %q", def.Name()))
-=======
 					// This should never happen because every type should have a matching ARM type
 					// So this panic may indicate we have a bug in the stage that generates the ARM types
-					panic(errors.Wrapf(err, "Error getting ARM status for resource %q", def.Name()))
->>>>>>> 78bdad94
+					// panic(errors.Wrapf(err, "Error getting ARM status for resource %q", def.Name()))
 				}
 				armSpecAndStatus.Add(armStatusName)
 			}
