/*
 * Copyright (c) Microsoft Corporation.
 * Licensed under the MIT license.
 */

package astmodel

import "fmt"

// LocalPackageReference specifies a local package name or reference
type LocalPackageReference struct {
	localPathPrefix string
	group           string
	version         string
}

var _ PackageReference = LocalPackageReference{}
var _ fmt.Stringer = LocalPackageReference{}

// MakeLocalPackageReference Creates a new local package reference from a group and version
func MakeLocalPackageReference(prefix string, group string, version string) LocalPackageReference {
	return LocalPackageReference{localPathPrefix: prefix, group: group, version: version}
}

// IsLocalPackage returns true
func (pr LocalPackageReference) AsLocalPackage() (LocalPackageReference, bool) {
	return pr, true
}

// Group returns the group of this local reference
func (pr LocalPackageReference) Group() string {
	return pr.group
}

// Version returns the version of this local reference
func (pr LocalPackageReference) Version() string {
	return pr.version
}

// Package returns the package name of this reference
func (pr LocalPackageReference) PackageName() string {
	return pr.version
}

// PackagePath returns the fully qualified package path
func (pr LocalPackageReference) PackagePath() string {
<<<<<<< HEAD
	url := pr.localPathPrefix + pr.group + "/" + pr.version
=======
	url := pr.localPathPrefix + "/" + pr.group + "/" + pr.version
>>>>>>> c5eda8d7
	return url
}

// Equals returns true if the passed package reference references the same package, false otherwise
func (pr LocalPackageReference) Equals(ref PackageReference) bool {
	if ref == nil {
		return false
	}

	if other, ok := ref.AsLocalPackage(); ok {
		return pr.localPathPrefix == other.localPathPrefix &&
			pr.version == other.version &&
			pr.group == other.group
	}

	return false
}

// String returns the string representation of the package reference
func (pr LocalPackageReference) String() string {
	return pr.PackagePath()
}

// IsLocalPackageReference() returns true if the supplied reference is a local one
func IsLocalPackageReference(ref PackageReference) bool {
	_, ok := ref.(LocalPackageReference)
	return ok
}<|MERGE_RESOLUTION|>--- conflicted
+++ resolved
@@ -44,11 +44,7 @@
 
 // PackagePath returns the fully qualified package path
 func (pr LocalPackageReference) PackagePath() string {
-<<<<<<< HEAD
-	url := pr.localPathPrefix + pr.group + "/" + pr.version
-=======
 	url := pr.localPathPrefix + "/" + pr.group + "/" + pr.version
->>>>>>> c5eda8d7
 	return url
 }
 
