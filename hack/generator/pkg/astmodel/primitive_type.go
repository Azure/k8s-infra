--- conflicted
+++ resolved
@@ -57,16 +57,6 @@
 	return false
 }
 
-<<<<<<< HEAD
-// CreateRelatedDefinitions states that primitive types don't have any related definitions
-func (prim *PrimitiveType) CreateRelatedDefinitions(ref PackageReference, namehint string, idFactory IdentifierFactory) []Definition {
-	return nil
-}
-
-// Name returns the name of the primitive type
-func (prim *PrimitiveType) Name() string {
-	return prim.name
-=======
 // CreateInternalDefinitions does nothing as there are no inner types
 func (prim *PrimitiveType) CreateInternalDefinitions(_ *TypeName, _ IdentifierFactory) (Type, []TypeDefiner) {
 	// a primitive type has no internal types that require definition
@@ -76,5 +66,9 @@
 // CreateDefinitions defines a named type for this primitive
 func (prim *PrimitiveType) CreateDefinitions(name *TypeName, _ IdentifierFactory, _ bool) (TypeDefiner, []TypeDefiner) {
 	return NewSimpleTypeDefiner(name, prim), nil
->>>>>>> 57b12c0e
+}
+
+// Name returns the name of the primitive type
+func (prim *PrimitiveType) Name() string {
+	return prim.name
 }