/*
 * Copyright (c) Microsoft Corporation.
 * Licensed under the MIT license.
 */

package astmodel

import (
	"go/ast"
	"go/token"
)

// PackageImport represents an import of a name from a package
type PackageImport struct {
	PackageReference PackageReference // This is used as the key in a map so can't be pointer
	name             *string
}

// NewPackageImport creates a new package import from a reference
func NewPackageImport(packageReference PackageReference) *PackageImport {
	return &PackageImport{
		PackageReference: packageReference,
	}
}

// WithName creates a new package reference with a friendly name
func (pi *PackageImport) WithName(name string) *PackageImport {
	result := NewPackageImport(pi.PackageReference)
	result.name = &name

	return result
}

func (pi *PackageImport) AsImportSpec() *ast.ImportSpec {
	var name *ast.Ident
	if pi.name != nil {
		name = ast.NewIdent(*pi.name)
	}

	return &ast.ImportSpec{
		Name: name,
		Path: &ast.BasicLit{
			Kind:  token.STRING,
			Value: "\"" + pi.PackageReference.PackagePath() + "\"",
		},
	}
}

// PackageName is the package name of the package reference
func (pi *PackageImport) PackageName() string {
	if pi.name != nil {
		return *pi.name
	}

	return pi.PackageReference.PackageName()
}

// Equals returns true if the passed package reference references the same package, false otherwise
func (pi *PackageImport) Equals(ref *PackageImport) bool {
<<<<<<< HEAD
	return pi.PackageReference.Equals(ref.PackageReference) && pi.name == ref.name
=======
	packagesEqual := pi.PackageReference.Equals(&ref.PackageReference)
	namesEqual := (pi.name == nil && ref.name == nil) || (pi.name != nil && ref.name != nil && *pi.name == *ref.name)

	return packagesEqual && namesEqual
>>>>>>> 07c34895
}<|MERGE_RESOLUTION|>--- conflicted
+++ resolved
@@ -57,12 +57,8 @@
 
 // Equals returns true if the passed package reference references the same package, false otherwise
 func (pi *PackageImport) Equals(ref *PackageImport) bool {
-<<<<<<< HEAD
-	return pi.PackageReference.Equals(ref.PackageReference) && pi.name == ref.name
-=======
-	packagesEqual := pi.PackageReference.Equals(&ref.PackageReference)
+	packagesEqual := pi.PackageReference.Equals(ref.PackageReference)
 	namesEqual := (pi.name == nil && ref.name == nil) || (pi.name != nil && ref.name != nil && *pi.name == *ref.name)
 
 	return packagesEqual && namesEqual
->>>>>>> 07c34895
 }