/*
 * Copyright (c) Microsoft Corporation.
 * Licensed under the MIT license.
 */

package astmodel

import (
	"go/ast"
	"sort"
)

// StructType represents an (unnamed) struct type
type StructType struct {
	fields    []*FieldDefinition
	functions map[string]Function
}

<<<<<<< HEAD
=======
// EmptyStructType is an empty struct
var EmptyStructType = NewStructType()

>>>>>>> 76cdc42b
// Ensure StructType implements the Type interface correctly
var _ Type = (*StructType)(nil)

// NewStructType is a factory method for creating a new StructTypeDefinition
func NewStructType(fields ...*FieldDefinition) *StructType {
	sort.Slice(fields, func(left int, right int) bool {
		return fields[left].fieldName < fields[right].fieldName
	})

	return &StructType{fields, make(map[string]Function)}
}

// Fields returns all our field definitions
// A copy of the slice is returned to preserve immutability
func (structType *StructType) Fields() []*FieldDefinition {
	return append(structType.fields[:0:0], structType.fields...)
}

// AsType implements Type for StructType
func (structType *StructType) AsType() ast.Expr {

	// Copy the slice of fields and sort it
	fields := structType.Fields()
	sort.Slice(fields, func(i int, j int) bool {
		return fields[i].fieldName < fields[j].fieldName
	})

	fieldDefinitions := make([]*ast.Field, len(fields))
	for i, f := range fields {
		fieldDefinitions[i] = f.AsField()
	}

	return &ast.StructType{
		Fields: &ast.FieldList{
			List: fieldDefinitions,
		},
	}
}

// RequiredImports returns a list of packages required by this
func (structType *StructType) RequiredImports() []PackageReference {
	var result []PackageReference
	for _, field := range structType.fields {
		result = append(result, field.FieldType().RequiredImports()...)
	}

	for _, function := range structType.functions {
		result = append(result, function.RequiredImports()...)
	}

	return result
}

// References this type has to the given type
func (structType *StructType) References(d *TypeName) bool {
	for _, field := range structType.fields {
		if field.FieldType().References(d) {
			return true
		}
	}

	// For now, not considering functions in references on purpose

	return false
}

// Equals returns true if the passed type is a struct type with the same fields, false otherwise
// The order of the fields is not relevant
func (structType *StructType) Equals(t Type) bool {
	if structType == t {
		return true
	}

	if st, ok := t.(*StructType); ok {
		if len(structType.fields) != len(st.fields) {
			// Different number of fields, not equal
			return false
		}

		ourFields := make(map[FieldName]*FieldDefinition)
		for _, f := range structType.fields {
			ourFields[f.fieldName] = f
		}

		for _, f := range st.fields {
			ourfield, ok := ourFields[f.fieldName]
			if !ok {
				// Didn't find the field, not equal
				return false
			}

			if !ourfield.Equals(f) {
				// Different field, even though same name; not-equal
				return false
			}
		}

		if len(structType.functions) != len(st.functions) {
			// Different number of functions, not equal
			return false
		}

		for functionName, function := range st.functions {
			ourFunction, ok := structType.functions[functionName]
			if !ok {
				// Didn't find the func, not equal
				return false
			}

			if !ourFunction.Equals(function) {
				// Different function, even though same name; not-equal
				return false
			}
		}

		// All fields match, equal
		return true
	}

	return false
}

func (st *StructType) CreateDefinitions(name *TypeName, idFactory IdentifierFactory, isResource bool) (TypeDefiner, []TypeDefiner) {

	ref := NewStructReference(name.name, name.groupName, name.packageName, isResource)

	var otherTypes []TypeDefiner
	var newFields []*FieldDefinition

	for _, field := range st.fields {
		newField := field

		// TODO: figure out a generic way to do this:
		if et, ok := newField.FieldType().(*EnumType); ok {
			// enums that are not explicitly refs get named here:
			enumName := name.name + string(field.fieldName)
			defName := NewTypeName(name.PackageReference, enumName)
			ed, edOther := et.CreateDefinitions(&defName, idFactory, false)

			// append all definitions into output
			otherTypes = append(append(otherTypes, ed), edOther...)

			newField = NewFieldDefinition(newField.fieldName, newField.jsonName, ed.Name())
		} else if st, ok := newField.FieldType().(*StructType); ok {
			// inline structs get named here:

			structName := name.name + string(field.fieldName)
			defName := NewTypeName(name.PackageReference, structName)
			sd, sdOther := st.CreateDefinitions(&defName, idFactory, false) // nested types are never resources

			// append all definitions into output
			otherTypes = append(append(otherTypes, sd), sdOther...)

			newField = NewFieldDefinition(newField.fieldName, newField.jsonName, sd.Name())
		}

		newFields = append(newFields, newField)
	}

<<<<<<< HEAD
	return NewStructDefinition(ref, newFields...), otherTypes
=======
	return result
}

// WithFunction creates a new StructType with a function (method) attached to it
func (structType *StructType) WithFunction(name string, function Function) *StructType {
	// Create a copy of structType to preserve immutability
	result := structType.copy()
	result.functions[name] = function

	return result
}

func (structType *StructType) copy() *StructType {
	result := NewStructType(structType.fields...)

	for key, value := range structType.functions {
		result.functions[key] = value
	}

	return result
>>>>>>> 76cdc42b
}<|MERGE_RESOLUTION|>--- conflicted
+++ resolved
@@ -16,12 +16,9 @@
 	functions map[string]Function
 }
 
-<<<<<<< HEAD
-=======
 // EmptyStructType is an empty struct
 var EmptyStructType = NewStructType()
 
->>>>>>> 76cdc42b
 // Ensure StructType implements the Type interface correctly
 var _ Type = (*StructType)(nil)
 
@@ -146,7 +143,7 @@
 
 func (st *StructType) CreateDefinitions(name *TypeName, idFactory IdentifierFactory, isResource bool) (TypeDefiner, []TypeDefiner) {
 
-	ref := NewStructReference(name.name, name.groupName, name.packageName, isResource)
+	ref := NewStructReferenceFromName(name, isResource)
 
 	var otherTypes []TypeDefiner
 	var newFields []*FieldDefinition
@@ -181,10 +178,7 @@
 		newFields = append(newFields, newField)
 	}
 
-<<<<<<< HEAD
-	return NewStructDefinition(ref, newFields...), otherTypes
-=======
-	return result
+	return NewStructDefinition(ref, NewStructType(newFields...)), otherTypes
 }
 
 // WithFunction creates a new StructType with a function (method) attached to it
@@ -204,5 +198,4 @@
 	}
 
 	return result
->>>>>>> 76cdc42b
 }