--- conflicted
+++ resolved
@@ -113,11 +113,7 @@
 	klog.V(5).Infof("Writing code file %q\n", outputFile)
 	err := genFile.SaveToFile(outputFile)
 	if err != nil {
-<<<<<<< HEAD
-		return errors.Wrapf(err, "error writing definitions to file %q", outputFile)
-=======
-		return errors.Wrapf(err, "writing definitions to file %q", outputFile)
->>>>>>> e133e976
+		return errors.Wrapf(err, "saving definitions to file %q", outputFile)
 	}
 
 	return nil
@@ -148,11 +144,7 @@
 	klog.V(5).Infof("Writing test case file %q\n", outputFile)
 	err := genFile.SaveToFile(outputFile)
 	if err != nil {
-<<<<<<< HEAD
 		return errors.Wrapf(err, "writing test cases to file %q", outputFile)
-=======
-		return errors.Wrapf(err, "error writing test cases to file %q", outputFile)
->>>>>>> e133e976
 	}
 
 	return nil
