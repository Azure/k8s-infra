--- conflicted
+++ resolved
@@ -1,101 +1,98 @@
-/*
- * Copyright (c) Microsoft Corporation.
- * Licensed under the MIT license.
- */
-
-package astmodel
-
-import (
-	"testing"
-
-	. "github.com/onsi/gomega"
-)
-
-func Test_CreateIdentifier_GivenName_ReturnsExpectedIdentifier(t *testing.T) {
-	cases := []struct {
-		name     string
-		expected string
-	}{
-		{"name", "Name"},
-		{"Name", "Name"},
-		{"$schema", "Schema"},
-		{"my_important_name", "MyImportantName"},
-		{"MediaServices_liveEvents_liveOutputs_childResource", "MediaServicesLiveEventsLiveOutputsChildResource"},
-	}
-
-	idfactory := NewIdentifierFactory()
-
-	for _, c := range cases {
-		c := c
-		t.Run(c.name, func(t *testing.T) {
-			t.Parallel()
-			g := NewGomegaWithT(t)
-			identifier := idfactory.CreateIdentifier(c.name)
-			g.Expect(identifier).To(Equal(c.expected))
-		})
-	}
-<<<<<<< HEAD
-}
-
-func Test_SliceIntoWords_GivenIdentifier_ReturnsExpectedSlice(t *testing.T) {
-	cases := []struct {
-		identifier string
-		expected   []string
-	}{
-		// Single name doesn't get split
-		{identifier: "Name", expected: []string{"Name"}},
-		// Single Acronym doesn't get split
-		{identifier: "XML", expected: []string{"XML"}},
-		// Splits simple words
-		{identifier: "PascalCase", expected: []string{"Pascal", "Case"}},
-		{identifier: "XmlDocument", expected: []string{"Xml", "Document"}},
-		// Correctly splits all-caps acronyms
-		{identifier: "XMLDocument", expected: []string{"XML", "Document"}},
-		{identifier: "ResultAsXML", expected: []string{"Result", "As", "XML"}},
-	}
-
-	for _, c := range cases {
-		c := c
-		t.Run(c.identifier, func(t *testing.T) {
-			t.Parallel()
-			g := NewGomegaWithT(t)
-			actual := sliceIntoWords(c.identifier)
-			g.Expect(actual).To(Equal(c.expected))
-		})
-	}
-}
-
-func Test_SimplifyIdentifier_GivenContextAndName_ReturnsExpectedResult(t *testing.T) {
-	cases := []struct {
-		context    string
-		identifier string
-		expected   string
-	}{
-		// No change if no overlap
-		{context: "Person", identifier: "FullName", expected: "FullName"},
-		{context: "Person", identifier: "KnownAs", expected: "KnownAs"},
-		{context: "Person", identifier: "FamilyName", expected: "FamilyName"},
-		// Removes Single words
-		{context: "SecurityPolicy", identifier: "PolicyDefaultDeny", expected: "DefaultDeny"},
-		{context: "SecurityPolicy", identifier: "SecurityException", expected: "Exception"},
-		// Removes Multiple words, regardless of order
-		{context: "SecurityPolicy", identifier: "SecurityPolicyType", expected: "Type"},
-		{context: "SecurityPolicy", identifier: "PolicyTypeSecurity", expected: "Type"},
-		// Removes words only once
-		{context: "SecurityPolicy", identifier: "SecurityPolicyPolicyType", expected: "PolicyType"},
-		// Won't return an empty string
-		{context: "SecurityPolicy", identifier: "SecurityPolicy", expected: "SecurityPolicy"},
-	}
-
-	for _, c := range cases {
-		c := c
-		t.Run(c.identifier, func(t *testing.T) {
-			t.Parallel()
-			g := NewGomegaWithT(t)
-			actual := simplifyName(c.context, c.identifier)
-			g.Expect(actual).To(Equal(c.expected))
-		})
-	}
-=======
->>>>>>> faf2cc89
-}+/*
+ * Copyright (c) Microsoft Corporation.
+ * Licensed under the MIT license.
+ */
+
+package astmodel
+
+import (
+	"testing"
+
+	. "github.com/onsi/gomega"
+)
+
+func Test_CreateIdentifier_GivenName_ReturnsExpectedIdentifier(t *testing.T) {
+	cases := []struct {
+		name     string
+		expected string
+	}{
+		{"name", "Name"},
+		{"Name", "Name"},
+		{"$schema", "Schema"},
+		{"my_important_name", "MyImportantName"},
+		{"MediaServices_liveEvents_liveOutputs_childResource", "MediaServicesLiveEventsLiveOutputsChildResource"},
+	}
+
+	idfactory := NewIdentifierFactory()
+
+	for _, c := range cases {
+		c := c
+		t.Run(c.name, func(t *testing.T) {
+			t.Parallel()
+			g := NewGomegaWithT(t)
+			identifier := idfactory.CreateIdentifier(c.name)
+			g.Expect(identifier).To(Equal(c.expected))
+		})
+	}
+}
+
+func Test_SliceIntoWords_GivenIdentifier_ReturnsExpectedSlice(t *testing.T) {
+	cases := []struct {
+		identifier string
+		expected   []string
+	}{
+		// Single name doesn't get split
+		{identifier: "Name", expected: []string{"Name"}},
+		// Single Acronym doesn't get split
+		{identifier: "XML", expected: []string{"XML"}},
+		// Splits simple words
+		{identifier: "PascalCase", expected: []string{"Pascal", "Case"}},
+		{identifier: "XmlDocument", expected: []string{"Xml", "Document"}},
+		// Correctly splits all-caps acronyms
+		{identifier: "XMLDocument", expected: []string{"XML", "Document"}},
+		{identifier: "ResultAsXML", expected: []string{"Result", "As", "XML"}},
+	}
+
+	for _, c := range cases {
+		c := c
+		t.Run(c.identifier, func(t *testing.T) {
+			t.Parallel()
+			g := NewGomegaWithT(t)
+			actual := sliceIntoWords(c.identifier)
+			g.Expect(actual).To(Equal(c.expected))
+		})
+	}
+}
+
+func Test_SimplifyIdentifier_GivenContextAndName_ReturnsExpectedResult(t *testing.T) {
+	cases := []struct {
+		context    string
+		identifier string
+		expected   string
+	}{
+		// No change if no overlap
+		{context: "Person", identifier: "FullName", expected: "FullName"},
+		{context: "Person", identifier: "KnownAs", expected: "KnownAs"},
+		{context: "Person", identifier: "FamilyName", expected: "FamilyName"},
+		// Removes Single words
+		{context: "SecurityPolicy", identifier: "PolicyDefaultDeny", expected: "DefaultDeny"},
+		{context: "SecurityPolicy", identifier: "SecurityException", expected: "Exception"},
+		// Removes Multiple words, regardless of order
+		{context: "SecurityPolicy", identifier: "SecurityPolicyType", expected: "Type"},
+		{context: "SecurityPolicy", identifier: "PolicyTypeSecurity", expected: "Type"},
+		// Removes words only once
+		{context: "SecurityPolicy", identifier: "SecurityPolicyPolicyType", expected: "PolicyType"},
+		// Won't return an empty string
+		{context: "SecurityPolicy", identifier: "SecurityPolicy", expected: "SecurityPolicy"},
+	}
+
+	for _, c := range cases {
+		c := c
+		t.Run(c.identifier, func(t *testing.T) {
+			t.Parallel()
+			g := NewGomegaWithT(t)
+			actual := simplifyName(c.context, c.identifier)
+			g.Expect(actual).To(Equal(c.expected))
+		})
+	}
+}