/*
 * Copyright (c) Microsoft Corporation.
 * Licensed under the MIT license.
 */

package astmodel

import (
	"bytes"
	"go/ast"
	"go/format"
	"go/parser"
	"go/token"
	"os"
)

// FileDefinition is the content of a file we're generating
type FileDefinition struct {
	// Name for the package
	PackageReference

	// Structs to include in this file
	structs []*StructDefinition
}

// FileDefinition must implement Definition
var _ Definition = &FileDefinition{}

// NewFileDefinition creates a file definition containing specified structs
func NewFileDefinition(structs ...*StructDefinition) *FileDefinition {
	// TODO: check that all structs are from same package
	return &FileDefinition{
		PackageReference: structs[0].PackageReference,
		structs:          structs,
	}
}

// AsAst generates an AST node representing this file
func (file *FileDefinition) AsAst() ast.Node {
<<<<<<< HEAD

	// Create import header:
	var requiredImports = make(map[PackageReference]bool) // fake set type
	for _, s := range file.structs {
		for _, requiredImport := range s.RequiredImports() {
			// no need to import the current package
			if requiredImport != file.PackageReference {
				requiredImports[requiredImport] = true
			}
		}
	}
=======
>>>>>>> 8cfae22d

	var decls []ast.Decl
	if len(requiredImports) > 0 {
		var importSpecs []ast.Spec

		for requiredImport, _ := range requiredImports {
			importSpecs = append(importSpecs, &ast.ImportSpec{
				Name: nil,
				Path: &ast.BasicLit{
					Kind: token.STRING,
					// TODO: this will need adjusting in future:
					Value: "\"github.com/Azure/k8s-infra/hack/generator/apis/" + requiredImport.PackagePath() + "\"",
				},
			})
		}

		decls = append(decls, &ast.GenDecl{Tok: token.IMPORT, Specs: importSpecs})
	}

	// Emit all structs:
	for _, s := range file.structs {
		decls = append(decls, s.AsDeclaration())
	}

	result := &ast.File{
		Name:  ast.NewIdent(file.PackageName()),
		Decls: decls,
	}

	return result
}

// SaveTo writes this generated file to disk
<<<<<<< HEAD
func (file *FileDefinition) SaveTo(filePath string) error {
	f, err := os.Create(filePath)
=======
func (file FileDefinition) SaveTo(filePath string) error {
	original := file.AsAst()

	// Write generated source into a memory buffer
	fset := token.NewFileSet()
	var buffer bytes.Buffer
	err := format.Node(&buffer, token.NewFileSet(), original)
>>>>>>> 8cfae22d
	if err != nil {
		return err
	}

	// Parse it out of the buffer again so we can "go fmt" it
	toFormat, err := parser.ParseFile(fset, filePath, &buffer, parser.ParseComments)
	if err != nil {
		return err
	}

	// Write it to a file
	f, err := os.Create(filePath)
	if err != nil {
		return err
	}
	defer f.Close()

	return format.Node(f, fset, toFormat)
}<|MERGE_RESOLUTION|>--- conflicted
+++ resolved
@@ -37,7 +37,6 @@
 
 // AsAst generates an AST node representing this file
 func (file *FileDefinition) AsAst() ast.Node {
-<<<<<<< HEAD
 
 	// Create import header:
 	var requiredImports = make(map[PackageReference]bool) // fake set type
@@ -49,8 +48,6 @@
 			}
 		}
 	}
-=======
->>>>>>> 8cfae22d
 
 	var decls []ast.Decl
 	if len(requiredImports) > 0 {
@@ -84,10 +81,6 @@
 }
 
 // SaveTo writes this generated file to disk
-<<<<<<< HEAD
-func (file *FileDefinition) SaveTo(filePath string) error {
-	f, err := os.Create(filePath)
-=======
 func (file FileDefinition) SaveTo(filePath string) error {
 	original := file.AsAst()
 
@@ -95,7 +88,6 @@
 	fset := token.NewFileSet()
 	var buffer bytes.Buffer
 	err := format.Node(&buffer, token.NewFileSet(), original)
->>>>>>> 8cfae22d
 	if err != nil {
 		return err
 	}
