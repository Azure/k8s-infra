/*
 * Copyright (c) Microsoft Corporation.
 * Licensed under the MIT license.
 */

package jsonast

import (
	"context"
	"fmt"
	"net/url"
	"regexp"
	"strings"

	"k8s.io/klog/v2"

	"github.com/Azure/k8s-infra/hack/generator/pkg/astmodel"
	"github.com/devigned/tab"
	"github.com/xeipuuv/gojsonschema"
)

type (
	// SchemaType defines the type of JSON schema node we are currently processing
	SchemaType string

	// TypeHandler is a standard delegate used for walking the schema tree.
	// Note that it is permissible for a TypeHandler to return `nil, nil`, which indicates that
	// there is no type to be included in the output.
	TypeHandler func(ctx context.Context, scanner *SchemaScanner, schema *gojsonschema.SubSchema) (astmodel.Type, error)

	// UnknownSchemaError is used when we find a JSON schema node that we don't know how to handle
	UnknownSchemaError struct {
		Schema  *gojsonschema.SubSchema
		Filters []string
	}

	// A BuilderOption is used to provide custom configuration for our scanner
	BuilderOption func(scanner *SchemaScanner) error

	// A SchemaScanner is used to scan a JSON Schema extracting and collecting type definitions
	SchemaScanner struct {
		definitions  map[astmodel.TypeName]astmodel.TypeDefiner
		TypeHandlers map[SchemaType]TypeHandler
		Filters      []string
		idFactory    astmodel.IdentifierFactory
	}
)

// findTypeDefinition looks to see if we have seen the specified definition before, returning its definition if we have.
func (scanner *SchemaScanner) findTypeDefinition(name *astmodel.TypeName) (astmodel.TypeDefiner, bool) {
	result, ok := scanner.definitions[*name]
	return result, ok
}

// addTypeDefinition adds a type definition to emit later
func (scanner *SchemaScanner) addTypeDefinition(def astmodel.TypeDefiner) {
	scanner.definitions[*def.Name()] = def
}

// addEmptyTypeDefinition adds a placeholder definition; it should always be replaced later
func (scanner *SchemaScanner) addEmptyTypeDefinition(name *astmodel.TypeName) {
	scanner.definitions[*name] = nil
}

// removeTypeDefinition removes a type definition
func (scanner *SchemaScanner) removeTypeDefinition(name *astmodel.TypeName) {
	delete(scanner.definitions, *name)
}

// Definitions for different kinds of JSON schema
const (
	AnyOf   SchemaType = "anyOf"
	AllOf   SchemaType = "allOf"
	OneOf   SchemaType = "oneOf"
	Ref     SchemaType = "ref"
	Array   SchemaType = "array"
	Bool    SchemaType = "boolean"
	Int     SchemaType = "integer"
	Number  SchemaType = "number"
	Object  SchemaType = "object"
	String  SchemaType = "string"
	Enum    SchemaType = "enum"
	Unknown SchemaType = "unknown"

	expressionFragment = "/definitions/expression"
)

func (use *UnknownSchemaError) Error() string {
	if use.Schema == nil || use.Schema.ID == nil {
		return fmt.Sprint("unable to determine schema type for nil schema or one without an ID")
	}
	return fmt.Sprintf("unable to determine the schema type for %s", use.Schema.ID.String())
}

// NewSchemaScanner constructs a new scanner, ready for use
func NewSchemaScanner(idFactory astmodel.IdentifierFactory) *SchemaScanner {
	return &SchemaScanner{
		definitions:  make(map[astmodel.TypeName]astmodel.TypeDefiner),
		TypeHandlers: DefaultTypeHandlers(),
		idFactory:    idFactory,
	}
}

// AddTypeHandler will override a default type handler for a given SchemaType. This allows for a consumer to customize
// AST generation.
func (scanner *SchemaScanner) AddTypeHandler(schemaType SchemaType, handler TypeHandler) {
	scanner.TypeHandlers[schemaType] = handler
}

// RunHandler triggers the appropriate handler for the specified schemaType
func (scanner *SchemaScanner) RunHandler(ctx context.Context, schemaType SchemaType, schema *gojsonschema.SubSchema) (astmodel.Type, error) {
	handler := scanner.TypeHandlers[schemaType]
	return handler(ctx, scanner, schema)
}

// RunHandlerForSchema inspects the passed schema to identify what kind it is, then runs the appropriate handler
func (scanner *SchemaScanner) RunHandlerForSchema(ctx context.Context, schema *gojsonschema.SubSchema) (astmodel.Type, error) {
	schemaType, err := getSubSchemaType(schema)
	if err != nil {
		return nil, err
	}

	return scanner.RunHandler(ctx, schemaType, schema)
}

// AddFilters will add a filter (perhaps not currently used?)
func (scanner *SchemaScanner) AddFilters(filters []string) {
	scanner.Filters = append(scanner.Filters, filters...)
}

// ToNodes takes in the resources section of the Azure deployment template schema and returns golang AST Packages
//    containing the types described in the schema which match the {resource_type}/{version} filters provided.
//
// 		The schema we are working with is something like the following (in yaml for brevity):
//
// 		resources:
// 			items:
// 				oneOf:
// 					allOf:
// 						$ref: {{ base resource schema for ARM }}
// 						oneOf:
// 							- ARM resources
// 				oneOf:
// 					allOf:
// 						$ref: {{ base resource for external resources, think SendGrid }}
// 						oneOf:
// 							- External ARM resources
// 				oneOf:
// 					allOf:
// 						$ref: {{ base resource for ARM specific stuff like locks, deployments, etc }}
// 						oneOf:
// 							- ARM specific resources. I'm not 100% sure why...
//
// 		allOf acts like composition which composites each schema from the child oneOf with the base reference from allOf.
func (scanner *SchemaScanner) GenerateDefinitions(ctx context.Context, schema *gojsonschema.SubSchema, opts ...BuilderOption) ([]astmodel.TypeDefiner, error) {
	ctx, span := tab.StartSpan(ctx, "ToNodes")
	defer span.End()

	for _, opt := range opts {
		if err := opt(scanner); err != nil {
			return nil, err
		}
	}

	// get initial topic from ID and Title:
	url := schema.ID.GetUrl()
	if schema.Title == nil {
		return nil, fmt.Errorf("Given schema has no Title")
	}

	rootName := *schema.Title

	rootGroup, err := groupOf(url)
	if err != nil {
		return nil, fmt.Errorf("Unable to extract group for schema: %w", err)
	}

	rootVersion, err := versionOf(url)
	if err != nil {
		return nil, fmt.Errorf("Unable to extract version for schema: %w", err)
	}

	rootPackage := astmodel.NewLocalPackageReference(
		scanner.idFactory.CreateGroupName(rootGroup),
		scanner.idFactory.CreatePackageNameFromVersion(rootVersion))

	rootTypeName := astmodel.NewTypeName(rootPackage, rootName)

	_, err = generateDefinitionsFor(ctx, scanner, rootTypeName, false, url, schema)
	if err != nil {
		return nil, err
	}

<<<<<<< HEAD
	rootStructRef := astmodel.NewStructReference(
		scanner.idFactory.CreateIdentifier(rootStructName, astmodel.Public),
		scanner.idFactory.CreateGroupName(rootStructGroup),
		scanner.idFactory.CreatePackageNameFromVersion(rootStructVersion),
		false)

	// TODO: make safer:
	var root *astmodel.StructDefinition
	switch n := nodes.(type) {
	case *astmodel.DefinitionName:
		// A root definition name can happen for example in the case of a oneOf of refs which were all deduped.
		// When this happens we just need to look up the corresponding struct type
		if def, ok := scanner.FindDefinition(*n); ok {
			root = def.(*astmodel.StructDefinition) // TODO: is this safe?
		} else {
			return nil, fmt.Errorf("could not find definition: %v in pckage %v", n.Name(), n.PackageReference.PackagePath())
		}
	case *astmodel.StructType:
		root = astmodel.NewStructDefinition(rootStructRef, n)
	default:
		return nil, fmt.Errorf("unknown root node type: %T", n)
	}

	description := "Generated from: " + url.String()
	root = root.WithDescription(&description)

	scanner.AddDefinition(root)

=======
>>>>>>> 57b12c0e
	// produce the results
	var defs []astmodel.TypeDefiner
	for _, def := range scanner.definitions {
		defs = append(defs, def)
	}

	return defs, nil
}

// DefaultTypeHandlers will create a default map of JSONType to AST transformers
func DefaultTypeHandlers() map[SchemaType]TypeHandler {
	return map[SchemaType]TypeHandler{
		Array:  arrayHandler,
		OneOf:  oneOfHandler,
		AnyOf:  anyOfHandler,
		AllOf:  allOfHandler,
		Ref:    refHandler,
		Object: objectHandler,
		Enum:   enumHandler,
		String: fixedTypeHandler(astmodel.StringType, "string"),
		Int:    fixedTypeHandler(astmodel.IntType, "int"),
		Number: fixedTypeHandler(astmodel.FloatType, "number"),
		Bool:   fixedTypeHandler(astmodel.BoolType, "bool"),
	}
}

func enumHandler(ctx context.Context, scanner *SchemaScanner, schema *gojsonschema.SubSchema) (astmodel.Type, error) {
	_, span := tab.StartSpan(ctx, "enumHandler")
	defer span.End()

	// Default to a string base type
	baseType := astmodel.StringType
	for _, t := range []SchemaType{Bool, Int, Number, String} {
		if schema.Types.Contains(string(t)) {
			bt, err := getPrimitiveType(t)
			if err != nil {
				return nil, err
			}

			baseType = bt
		}
	}

	var values []astmodel.EnumValue
	for _, v := range schema.Enum {
		id := scanner.idFactory.CreateIdentifier(v, astmodel.Public)
		values = append(values, astmodel.EnumValue{Identifier: id, Value: v})
	}

	enumType := astmodel.NewEnumType(baseType, values)

	return enumType, nil
}

func fixedTypeHandler(typeToReturn astmodel.Type, handlerName string) TypeHandler {
	return func(ctx context.Context, scanner *SchemaScanner, schema *gojsonschema.SubSchema) (astmodel.Type, error) {
		_, span := tab.StartSpan(ctx, handlerName+"Handler")
		defer span.End()

		return typeToReturn, nil
	}
}

func objectHandler(ctx context.Context, scanner *SchemaScanner, schema *gojsonschema.SubSchema) (astmodel.Type, error) {
	ctx, span := tab.StartSpan(ctx, "objectHandler")
	defer span.End()

	fields, err := getFields(ctx, scanner, schema)
	if err != nil {
		return nil, err
	}

	// if we _only_ have an 'additionalProperties' field, then we are making
	// a dictionary-like type, and we won't generate a struct; instead, we
	// will just use the 'additionalProperties' type directly
	if len(fields) == 1 && fields[0].FieldName() == "additionalProperties" {
		return fields[0].FieldType(), nil
	}

	structDefinition := astmodel.NewStructType(fields...)
	return structDefinition, nil
}

func generateFieldDefinition(ctx context.Context, scanner *SchemaScanner, prop *gojsonschema.SubSchema) (*astmodel.FieldDefinition, error) {
	fieldName := scanner.idFactory.CreateFieldName(prop.Property, astmodel.Public)

	schemaType, err := getSubSchemaType(prop)
	if _, ok := err.(*UnknownSchemaError); ok {
		// if we don't know the type, we still need to provide the property, we will just provide open interface
		field := astmodel.NewFieldDefinition(fieldName, prop.Property, astmodel.AnyType)
		return field, nil
	}

	if err != nil {
		return nil, err
	}

	propType, err := scanner.RunHandler(ctx, schemaType, prop)
	if _, ok := err.(*UnknownSchemaError); ok {
		// if we don't know the type, we still need to provide the property, we will just provide open interface
		field := astmodel.NewFieldDefinition(fieldName, prop.Property, astmodel.AnyType)
		return field, nil
	}

	if err != nil {
		return nil, err
	}

	field := astmodel.NewFieldDefinition(fieldName, prop.Property, propType)
	return field, nil
}

func getFields(ctx context.Context, scanner *SchemaScanner, schema *gojsonschema.SubSchema) ([]*astmodel.FieldDefinition, error) {
	ctx, span := tab.StartSpan(ctx, "getFields")
	defer span.End()

	var fields []*astmodel.FieldDefinition
	for _, prop := range schema.PropertiesChildren {

		fieldDefinition, err := generateFieldDefinition(ctx, scanner, prop)
		if err != nil {
			return nil, err
		}

		// add documentation
		fieldDefinition = fieldDefinition.WithDescription(prop.Description)

		// add validations
		isRequired := false
		for _, required := range schema.Required {
			if prop.Property == required {
				isRequired = true
				break
			}
		}

		if isRequired {
			fieldDefinition = fieldDefinition.MakeRequired()
		} else {
			fieldDefinition = fieldDefinition.MakeOptional()
		}

		fields = append(fields, fieldDefinition)
	}

	// see: https://json-schema.org/understanding-json-schema/reference/object.html#properties
	if schema.AdditionalProperties == nil {
		// if not specified, any additional properties are allowed (TODO: tell all Azure teams this fact and get them to update their API definitions)
		// for now we aren't following the spec 100% as it pollutes the generated code
		// only generate this field if there are no other fields:
		if len(fields) == 0 {
			// TODO: for JSON serialization this needs to be unpacked into "parent"
			additionalPropsField := astmodel.NewFieldDefinition("additionalProperties", "additionalProperties", astmodel.NewStringMapType(astmodel.AnyType))
			fields = append(fields, additionalPropsField)
		}
	} else if schema.AdditionalProperties != false {
		// otherwise, if not false then it is a type for all additional fields
		// TODO: for JSON serialization this needs to be unpacked into "parent"
		additionalPropsType, err := scanner.RunHandlerForSchema(ctx, schema.AdditionalProperties.(*gojsonschema.SubSchema))
		if err != nil {
			return nil, err
		}

		additionalPropsField := astmodel.NewFieldDefinition(astmodel.FieldName("additionalProperties"), "additionalProperties", astmodel.NewStringMapType(additionalPropsType))
		fields = append(fields, additionalPropsField)
	}

	return fields, nil
}

func refHandler(ctx context.Context, scanner *SchemaScanner, schema *gojsonschema.SubSchema) (astmodel.Type, error) {
	ctx, span := tab.StartSpan(ctx, "refHandler")
	defer span.End()

	url := schema.Ref.GetUrl()

	if url.Fragment == expressionFragment {
		// skip expressions
		return nil, nil
	}

	// make a new topic based on the ref URL
	name, err := objectTypeOf(url)
	if err != nil {
		return nil, err
	}

	group, err := groupOf(url)
	if err != nil {
		return nil, err
	}

	version, err := versionOf(url)
	if err != nil {
		return nil, err
	}

	isResource := isResource(url)

<<<<<<< HEAD
	// produce a usable struct name:
	structReference := astmodel.NewStructReference(
		scanner.idFactory.CreateIdentifier(name, astmodel.Public),
		scanner.idFactory.CreateGroupName(group),
		scanner.idFactory.CreatePackageNameFromVersion(version),
		isResource)

	if schemaType == Object {
		// see if we already generated a struct for this ref
		// TODO: base this on URL?
		if definition, ok := scanner.FindDefinition(structReference.DefinitionName); ok {
			return definition.Reference(), nil
		}
=======
	// produce a usable name:
	typeName := astmodel.NewTypeName(
		astmodel.NewLocalPackageReference(
			scanner.idFactory.CreateGroupName(group),
			scanner.idFactory.CreatePackageNameFromVersion(version)),
		scanner.idFactory.CreateIdentifier(name))
>>>>>>> 57b12c0e

	return generateDefinitionsFor(ctx, scanner, typeName, isResource, url, schema.RefSchema)
}

func generateDefinitionsFor(ctx context.Context, scanner *SchemaScanner, typeName *astmodel.TypeName, isResource bool, url *url.URL, schema *gojsonschema.SubSchema) (astmodel.Type, error) {

	schemaType, err := getSubSchemaType(schema)
	if err != nil {
		return nil, err
	}

	// see if we already generated something for this ref
	if _, ok := scanner.findTypeDefinition(typeName); ok {
		return typeName, nil
	}

	// Add a placeholder to avoid recursive calls
	// we will overwrite this later
	scanner.addEmptyTypeDefinition(typeName)

	result, err := scanner.RunHandler(ctx, schemaType, schema)
	if err != nil {
		scanner.removeTypeDefinition(typeName) // we weren't able to generate it, remove placeholder
		return nil, err
	}

	// Give the type a name:
	definer, otherDefs := result.CreateDefinitions(typeName, scanner.idFactory, isResource)

	description := "Generated from: " + url.String()
	definer = definer.WithDescription(&description)

	// register all definitions
	scanner.addTypeDefinition(definer)
	for _, otherDef := range otherDefs {
		scanner.addTypeDefinition(otherDef)
	}

	// return the name of the primary type
	return definer.Name(), nil
}

func allOfHandler(ctx context.Context, scanner *SchemaScanner, schema *gojsonschema.SubSchema) (astmodel.Type, error) {
	ctx, span := tab.StartSpan(ctx, "allOfHandler")
	defer span.End()

	var fields []*astmodel.FieldDefinition
	for _, all := range schema.AllOf {

		d, err := scanner.RunHandlerForSchema(ctx, all)
		if err != nil {
			return nil, err
		}

		if d == nil {
			continue // ignore skipped types
		}

		// unpack the contents of what we got from subhandlers:
		switch s := d.(type) {
		case *astmodel.StructType:
			// if it's a struct type get all its fields:
			fields = append(fields, s.Fields()...)

		case *astmodel.TypeName:
			// TODO: need to check if this is a reference to a struct type or not

			// if it's a reference to a defined struct, embed it inside:
			fields = append(fields, astmodel.NewEmbeddedStructDefinition(s))

		default:
			klog.Errorf("Unhandled type in allOf: %#v\n", d)
		}
	}

	result := astmodel.NewStructType(fields...)
	return result, nil
}

func oneOfHandler(ctx context.Context, scanner *SchemaScanner, schema *gojsonschema.SubSchema) (astmodel.Type, error) {
	ctx, span := tab.StartSpan(ctx, "oneOfHandler")
	defer span.End()

	// make sure we visit everything before bailing out,
	// to get all types generated even if we can't use them
	var results []astmodel.Type
	for _, one := range schema.OneOf {
		result, err := scanner.RunHandlerForSchema(ctx, one)
		if err != nil {
			return nil, err
		}

		if result != nil {
			results = appendIfUniqueType(results, result)
		}
	}

	if len(results) == 1 {
		return results[0], nil
	}

	// If there's more than one option, synthesize a type.
	// Note that this is required because Kubernetes CRDs do not support OneOf the same way
	// OpenAPI does, see https://github.com/Azure/k8s-infra/issues/71
	var fields []*astmodel.FieldDefinition

	for i, t := range results {
		switch concreteType := t.(type) {
		case *astmodel.DefinitionName:
			// Just a sanity check that we've already scanned this definition
			// TODO: Could remove this?
			if _, ok := scanner.FindDefinition(*concreteType); !ok {
				return nil, fmt.Errorf("couldn't find struct for definition: %v", concreteType)
			}
			fieldName := scanner.idFactory.CreateFieldName(concreteType.Name(), astmodel.Public)

			// JSON name is unimportant here because we will implement the JSON marshaller anyway,
			// but we still need it for controller-gen
			jsonName := scanner.idFactory.CreateIdentifier(concreteType.Name(), astmodel.Internal)
			field := astmodel.NewFieldDefinition(fieldName, jsonName, concreteType).MakeOptional()
			fields = append(fields, field)
		case *astmodel.EnumType:
			// TODO: This name sucks but what alternative do we have?
			name := fmt.Sprintf("enum%v", i)
			fieldName := scanner.idFactory.CreateFieldName(name, astmodel.Public)

			// JSON name is unimportant here because we will implement the JSON marshaller anyway,
			// but we still need it for controller-gen
			jsonName := scanner.idFactory.CreateIdentifier(name, astmodel.Internal)
			field := astmodel.NewFieldDefinition(fieldName, jsonName, concreteType).MakeOptional()
			fields = append(fields, field)
		case *astmodel.StructType:
			// TODO: This name sucks but what alternative do we have?
			name := fmt.Sprintf("object%v", i)
			fieldName := scanner.idFactory.CreateFieldName(name, astmodel.Public)

			// JSON name is unimportant here because we will implement the JSON marshaller anyway,
			// but we still need it for controller-gen
			jsonName := scanner.idFactory.CreateIdentifier(name, astmodel.Internal)
			field := astmodel.NewFieldDefinition(fieldName, jsonName, concreteType).MakeOptional()
			fields = append(fields, field)
		case *astmodel.PrimitiveType:
			var primitiveTypeName string
			if concreteType == astmodel.AnyType {
				primitiveTypeName = "anything"
			} else {
				primitiveTypeName = concreteType.Name()
			}

			// TODO: This name sucks but what alternative do we have?
			name := fmt.Sprintf("%v%v", primitiveTypeName, i)
			fieldName := scanner.idFactory.CreateFieldName(name, astmodel.Public)

			// JSON name is unimportant here because we will implement the JSON marshaller anyway,
			// but we still need it for controller-gen
			jsonName := scanner.idFactory.CreateIdentifier(name, astmodel.Internal)
			field := astmodel.NewFieldDefinition(fieldName, jsonName, concreteType).MakeOptional()
			fields = append(fields, field)
		default:
			return nil, fmt.Errorf("unexpected oneOf member, type: %T", t)
		}
	}

	structType := astmodel.NewStructType(fields...)
	structType = structType.WithFunction(
		"Marshal",
		astmodel.NewOneOfJSONMarshalFunction(structType, scanner.idFactory))

	return structType, nil
}

func anyOfHandler(ctx context.Context, scanner *SchemaScanner, schema *gojsonschema.SubSchema) (astmodel.Type, error) {
	ctx, span := tab.StartSpan(ctx, "anyOfHandler")
	defer span.End()

	// again, make sure we walk everything first
	// to generate types:
	var results []astmodel.Type
	for _, any := range schema.AnyOf {
		result, err := scanner.RunHandlerForSchema(ctx, any)
		if err != nil {
			return nil, err
		}

		if result != nil {
			results = append(results, result)
		}
	}

	if len(results) == 1 {
		return results[0], nil
	}

	// return all possibilities...
	return astmodel.AnyType, nil
}

func arrayHandler(ctx context.Context, scanner *SchemaScanner, schema *gojsonschema.SubSchema) (astmodel.Type, error) {
	ctx, span := tab.StartSpan(ctx, "arrayHandler")
	defer span.End()

	if len(schema.ItemsChildren) > 1 {
		return nil, fmt.Errorf("item contains more children than expected: %v", schema.ItemsChildren)
	}

	if len(schema.ItemsChildren) == 0 {
		// there is no type to the elements, so we must assume interface{}
		klog.Warning("Interface assumption unproven\n")

		return astmodel.NewArrayType(astmodel.AnyType), nil
	}

	// get the only child type and wrap it up as an array type:

	onlyChild := schema.ItemsChildren[0]

	astType, err := scanner.RunHandlerForSchema(ctx, onlyChild)
	if err != nil {
		return nil, err
	}

	return astmodel.NewArrayType(astType), nil
}

func getSubSchemaType(schema *gojsonschema.SubSchema) (SchemaType, error) {
	// handle special nodes:
	switch {
	case schema.Enum != nil: // this should come before the primitive checks below
		return Enum, nil
	case schema.OneOf != nil:
		return OneOf, nil
	case schema.AllOf != nil:
		return AllOf, nil
	case schema.AnyOf != nil:
		return AnyOf, nil
	case schema.RefSchema != nil:
		return Ref, nil
	}

	if schema.Types.IsTyped() {
		for _, t := range []SchemaType{Object, String, Number, Int, Bool, Array} {
			if schema.Types.Contains(string(t)) {
				return t, nil
			}
		}
	}

	// TODO: this whole switch is a bit wrong because type: 'object' can
	// be combined with OneOf/AnyOf/etc. still, it works okay for now...
	if !schema.Types.IsTyped() && schema.PropertiesChildren != nil {
		// no type but has properties, treat it as an object
		return Object, nil
	}

	return Unknown, &UnknownSchemaError{Schema: schema}
}

func getPrimitiveType(name SchemaType) (*astmodel.PrimitiveType, error) {
	switch name {
	case String:
		return astmodel.StringType, nil
	case Int:
		return astmodel.IntType, nil
	case Number:
		return astmodel.FloatType, nil
	case Bool:
		return astmodel.BoolType, nil
	default:
		return astmodel.AnyType, fmt.Errorf("%s is not a simple type and no ast.NewIdent can be created", name)
	}
}

func isURLPathSeparator(c rune) bool {
	return c == '/'
}

// Extract the name of an object from the supplied schema URL
func objectTypeOf(url *url.URL) (string, error) {
	fragmentParts := strings.FieldsFunc(url.Fragment, isURLPathSeparator)

	return fragmentParts[len(fragmentParts)-1], nil
}

// Extract the 'group' (here filename) of an object from the supplied schemaURL
func groupOf(url *url.URL) (string, error) {
	pathParts := strings.FieldsFunc(url.Path, isURLPathSeparator)

	file := pathParts[len(pathParts)-1]
	if !strings.HasSuffix(file, ".json") {
		return "", fmt.Errorf("Unexpected URL format (doesn't point to .json file)")
	}

	return strings.TrimSuffix(file, ".json"), nil
}

func isResource(url *url.URL) bool {
	fragmentParts := strings.FieldsFunc(url.Fragment, isURLPathSeparator)

	for _, fragmentPart := range fragmentParts {
		if fragmentPart == "resourceDefinitions" {
			return true
		}
	}

	return false
}

var versionRegex = regexp.MustCompile(`\d{4}-\d{2}-\d{2}`)

// Extract the name of an object from the supplied schema URL
func versionOf(url *url.URL) (string, error) {
	pathParts := strings.FieldsFunc(url.Path, isURLPathSeparator)

	for _, p := range pathParts {
		if versionRegex.MatchString(p) {
			return p, nil
		}
	}

	// No version found, that's fine
	return "", nil
}

func appendIfUniqueType(slice []astmodel.Type, item astmodel.Type) []astmodel.Type {
	found := false
	for _, r := range slice {
		if r.Equals(item) {
			found = true
			break
		}
	}

	if !found {
		slice = append(slice, item)
	}

	return slice
}<|MERGE_RESOLUTION|>--- conflicted
+++ resolved
@@ -191,37 +191,6 @@
 		return nil, err
 	}
 
-<<<<<<< HEAD
-	rootStructRef := astmodel.NewStructReference(
-		scanner.idFactory.CreateIdentifier(rootStructName, astmodel.Public),
-		scanner.idFactory.CreateGroupName(rootStructGroup),
-		scanner.idFactory.CreatePackageNameFromVersion(rootStructVersion),
-		false)
-
-	// TODO: make safer:
-	var root *astmodel.StructDefinition
-	switch n := nodes.(type) {
-	case *astmodel.DefinitionName:
-		// A root definition name can happen for example in the case of a oneOf of refs which were all deduped.
-		// When this happens we just need to look up the corresponding struct type
-		if def, ok := scanner.FindDefinition(*n); ok {
-			root = def.(*astmodel.StructDefinition) // TODO: is this safe?
-		} else {
-			return nil, fmt.Errorf("could not find definition: %v in pckage %v", n.Name(), n.PackageReference.PackagePath())
-		}
-	case *astmodel.StructType:
-		root = astmodel.NewStructDefinition(rootStructRef, n)
-	default:
-		return nil, fmt.Errorf("unknown root node type: %T", n)
-	}
-
-	description := "Generated from: " + url.String()
-	root = root.WithDescription(&description)
-
-	scanner.AddDefinition(root)
-
-=======
->>>>>>> 57b12c0e
 	// produce the results
 	var defs []astmodel.TypeDefiner
 	for _, def := range scanner.definitions {
@@ -421,28 +390,12 @@
 
 	isResource := isResource(url)
 
-<<<<<<< HEAD
-	// produce a usable struct name:
-	structReference := astmodel.NewStructReference(
-		scanner.idFactory.CreateIdentifier(name, astmodel.Public),
-		scanner.idFactory.CreateGroupName(group),
-		scanner.idFactory.CreatePackageNameFromVersion(version),
-		isResource)
-
-	if schemaType == Object {
-		// see if we already generated a struct for this ref
-		// TODO: base this on URL?
-		if definition, ok := scanner.FindDefinition(structReference.DefinitionName); ok {
-			return definition.Reference(), nil
-		}
-=======
 	// produce a usable name:
 	typeName := astmodel.NewTypeName(
 		astmodel.NewLocalPackageReference(
 			scanner.idFactory.CreateGroupName(group),
 			scanner.idFactory.CreatePackageNameFromVersion(version)),
-		scanner.idFactory.CreateIdentifier(name))
->>>>>>> 57b12c0e
+		scanner.idFactory.CreateIdentifier(name, astmodel.Public))
 
 	return generateDefinitionsFor(ctx, scanner, typeName, isResource, url, schema.RefSchema)
 }
@@ -551,10 +504,10 @@
 
 	for i, t := range results {
 		switch concreteType := t.(type) {
-		case *astmodel.DefinitionName:
+		case *astmodel.TypeName:
 			// Just a sanity check that we've already scanned this definition
 			// TODO: Could remove this?
-			if _, ok := scanner.FindDefinition(*concreteType); !ok {
+			if _, ok := scanner.findTypeDefinition(concreteType); !ok {
 				return nil, fmt.Errorf("couldn't find struct for definition: %v", concreteType)
 			}
 			fieldName := scanner.idFactory.CreateFieldName(concreteType.Name(), astmodel.Public)
