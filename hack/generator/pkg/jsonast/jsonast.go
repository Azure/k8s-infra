/*
 * Copyright (c) Microsoft Corporation.
 * Licensed under the MIT license.
 */

package jsonast

import (
	"context"
	"fmt"
	"log"
	"net/url"
	"regexp"
	"strings"

	"github.com/Azure/k8s-infra/hack/generator/pkg/astmodel"
	"github.com/devigned/tab"
	"github.com/xeipuuv/gojsonschema"
)

type (
	// SchemaType defines the type of JSON schema node we are currently processing
	SchemaType string

	// TypeHandler is a standard delegate used for walking the schema tree.
	// Note that it is permissible for a TypeHandler to return `nil, nil`, which indicates that
	// there is no type to be included in the output.
	TypeHandler func(ctx context.Context, scanner *SchemaScanner, schema *gojsonschema.SubSchema) (astmodel.Type, error)

	// UnknownSchemaError is used when we find a JSON schema node that we don't know how to handle
	UnknownSchemaError struct {
		Schema  *gojsonschema.SubSchema
		Filters []string
	}

	// A BuilderOption is used to provide custom configuration for our scanner
	BuilderOption func(scanner *SchemaScanner) error

	// A SchemaScanner is used to scan a JSON Schema extracting and collecting type definitions
	SchemaScanner struct {
		Structs      map[astmodel.StructReference]*astmodel.StructDefinition
		TypeHandlers map[SchemaType]TypeHandler
		Filters      []string
		idFactory    astmodel.IdentifierFactory
	}
)

// FindStruct looks to see if we have seen the specified struct before, returning its definition if we have.
func (scanner *SchemaScanner) FindStruct(ref astmodel.StructReference) (*astmodel.StructDefinition, bool) {
	result, ok := scanner.Structs[ref]
	return result, ok
}

// AddStruct makes a record of the specified struct so that FindStruct() can return it when it is needed again.
func (scanner *SchemaScanner) AddStruct(structDefinition *astmodel.StructDefinition) {
	scanner.Structs[structDefinition.StructReference] = structDefinition
}

// Definitions for different kinds of JSON schema
const (
	AnyOf   SchemaType = "anyOf"
	AllOf   SchemaType = "allOf"
	OneOf   SchemaType = "oneOf"
	Ref     SchemaType = "ref"
	Array   SchemaType = "array"
	Bool    SchemaType = "boolean"
	Int     SchemaType = "integer"
	Number  SchemaType = "number"
	Object  SchemaType = "object"
	String  SchemaType = "string"
	Enum    SchemaType = "enum"
	Unknown SchemaType = "unknown"

	expressionFragment = "/definitions/expression"
)

func (use *UnknownSchemaError) Error() string {
	if use.Schema == nil || use.Schema.ID == nil {
		return fmt.Sprint("unable to determine schema type for nil schema or one without an ID")
	}
	return fmt.Sprintf("unable to determine the schema type for %s", use.Schema.ID.String())
}

// NewSchemaScanner constructs a new scanner, ready for use
func NewSchemaScanner(idFactory astmodel.IdentifierFactory) *SchemaScanner {
	return &SchemaScanner{
		Structs:      make(map[astmodel.StructReference]*astmodel.StructDefinition),
		TypeHandlers: DefaultTypeHandlers(),
		idFactory:    idFactory,
	}
}

// AddTypeHandler will override a default type handler for a given SchemaType. This allows for a consumer to customize
// AST generation.
func (scanner *SchemaScanner) AddTypeHandler(schemaType SchemaType, handler TypeHandler) {
	scanner.TypeHandlers[schemaType] = handler
}

// RunHandler triggers the appropriate handler for the specified schemaType
func (scanner *SchemaScanner) RunHandler(ctx context.Context, schemaType SchemaType, schema *gojsonschema.SubSchema) (astmodel.Type, error) {
	handler := scanner.TypeHandlers[schemaType]
	return handler(ctx, scanner, schema)
}

// RunHandlerForSchema inspects the passed schema to identify what kind it is, then runs the appropriate handler
func (scanner *SchemaScanner) RunHandlerForSchema(ctx context.Context, schema *gojsonschema.SubSchema) (astmodel.Type, error) {
	schemaType, err := getSubSchemaType(schema)
	if err != nil {
		return nil, err
	}

	return scanner.RunHandler(ctx, schemaType, schema)
}

// AddFilters will add a filter (perhaps not currently used?)
func (scanner *SchemaScanner) AddFilters(filters []string) {
	scanner.Filters = append(scanner.Filters, filters...)
}

// ToNodes takes in the resources section of the Azure deployment template schema and returns golang AST Packages
//    containing the types described in the schema which match the {resource_type}/{version} filters provided.
//
// 		The schema we are working with is something like the following (in yaml for brevity):
//
// 		resources:
// 			items:
// 				oneOf:
// 					allOf:
// 						$ref: {{ base resource schema for ARM }}
// 						oneOf:
// 							- ARM resources
// 				oneOf:
// 					allOf:
// 						$ref: {{ base resource for external resources, think SendGrid }}
// 						oneOf:
// 							- External ARM resources
// 				oneOf:
// 					allOf:
// 						$ref: {{ base resource for ARM specific stuff like locks, deployments, etc }}
// 						oneOf:
// 							- ARM specific resources. I'm not 100% sure why...
//
// 		allOf acts like composition which composites each schema from the child oneOf with the base reference from allOf.
func (scanner *SchemaScanner) ToNodes(ctx context.Context, schema *gojsonschema.SubSchema, opts ...BuilderOption) (astmodel.Definition, error) {
	ctx, span := tab.StartSpan(ctx, "ToNodes")
	defer span.End()

	for _, opt := range opts {
		if err := opt(scanner); err != nil {
			return nil, err
		}
	}

	schemaType, err := getSubSchemaType(schema)
	if err != nil {
		return nil, err
	}

	// get initial topic from ID and Title:
	url := schema.ID.GetUrl()
	if schema.Title == nil {
		return nil, fmt.Errorf("Given schema has no Title")
	}

	rootStructName := *schema.Title

	rootStructGroup, err := groupOf(url)
	if err != nil {
		return nil, fmt.Errorf("Unable to extract group for schema: %w", err)
	}

	rootStructVersion, err := versionOf(url)
	if err != nil {
		return nil, fmt.Errorf("Unable to extract version for schema: %w", err)
	}

	nodes, err := scanner.RunHandler(ctx, schemaType, schema)
	if err != nil {
		return nil, err
	}

	rootStructRef := astmodel.NewStructReference(
		scanner.idFactory.CreateIdentifier(rootStructName),
		scanner.idFactory.CreateGroupName(rootStructGroup),
		scanner.idFactory.CreatePackageNameFromVersion(rootStructVersion))

	// TODO: make safer:
	root := astmodel.NewStructDefinition(rootStructRef, nodes.(*astmodel.StructType).Fields()...)
	description := "Generated from: " + url.String()
	root = root.WithDescription(&description)

	scanner.AddStruct(root)

	return root, nil
}

// DefaultTypeHandlers will create a default map of JSONType to AST transformers
func DefaultTypeHandlers() map[SchemaType]TypeHandler {
	return map[SchemaType]TypeHandler{
		Array:  arrayHandler,
		OneOf:  oneOfHandler,
		AnyOf:  anyOfHandler,
		AllOf:  allOfHandler,
		Ref:    refHandler,
		Object: objectHandler,
		Enum:   enumHandler,
		String: fixedTypeHandler(astmodel.StringType, "string"),
		Int:    fixedTypeHandler(astmodel.IntType, "int"),
		Number: fixedTypeHandler(astmodel.FloatType, "number"),
		Bool:   fixedTypeHandler(astmodel.BoolType, "bool"),
	}
}

func enumHandler(ctx context.Context, scanner *SchemaScanner, schema *gojsonschema.SubSchema) (astmodel.Type, error) {
	ctx, span := tab.StartSpan(ctx, "enumHandler")
	defer span.End()

	// if there is an underlying primitive type, return that
	for _, t := range []SchemaType{Bool, Int, Number, String} {
		if schema.Types.Contains(string(t)) {
			return getPrimitiveType(t)
		}
	}

	// assume string
	return astmodel.StringType, nil

	//TODO Create an Enum field that captures the permitted options too
}

func fixedTypeHandler(typeToReturn astmodel.Type, handlerName string) TypeHandler {
	return func(ctx context.Context, scanner *SchemaScanner, schema *gojsonschema.SubSchema) (astmodel.Type, error) {
		ctx, span := tab.StartSpan(ctx, handlerName+"Handler")
		defer span.End()

		return typeToReturn, nil
	}
}

func objectHandler(ctx context.Context, scanner *SchemaScanner, schema *gojsonschema.SubSchema) (astmodel.Type, error) {
	ctx, span := tab.StartSpan(ctx, "objectHandler")
	defer span.End()

	fields, err := getFields(ctx, scanner, schema)
	if err != nil {
		return nil, err
	}

	// if we _only_ have an 'additionalProperties' field, then we are making
	// a dictionary-like type, and we won't generate a struct; instead, we
	// will just use the 'additionalProperties' type directly
	if len(fields) == 1 && fields[0].FieldName() == "additionalProperties" {
		return fields[0].FieldType(), nil
	}

	structDefinition := astmodel.NewStructType(fields)
	return structDefinition, nil
}

func getFields(ctx context.Context, scanner *SchemaScanner, schema *gojsonschema.SubSchema) ([]*astmodel.FieldDefinition, error) {
	ctx, span := tab.StartSpan(ctx, "getFields")
	defer span.End()

	var fields []*astmodel.FieldDefinition
	for _, prop := range schema.PropertiesChildren {
		schemaType, err := getSubSchemaType(prop)
		if _, ok := err.(*UnknownSchemaError); ok {
			// if we don't know the type, we still need to provide the property, we will just provide open interface
			fieldName := scanner.idFactory.CreateIdentifier(prop.Property)
			field := astmodel.NewFieldDefinition(fieldName, prop.Property, astmodel.AnyType).WithDescription(schema.Description)
			fields = append(fields, field)
			continue
		}

		if err != nil {
			return nil, err
		}

		propType, err := scanner.RunHandler(ctx, schemaType, prop)
		if _, ok := err.(*UnknownSchemaError); ok {
			// if we don't know the type, we still need to provide the property, we will just provide open interface
			fieldName := scanner.idFactory.CreateIdentifier(prop.Property)
			field := astmodel.NewFieldDefinition(fieldName, prop.Property, astmodel.AnyType).WithDescription(schema.Description)
			fields = append(fields, field)
			continue
		}

		if err != nil {
			return nil, err
		}

		fieldName := scanner.idFactory.CreateIdentifier(prop.Property)
		field := astmodel.NewFieldDefinition(fieldName, prop.Property, propType).WithDescription(prop.Description)
		fields = append(fields, field)
	}

	// see: https://json-schema.org/understanding-json-schema/reference/object.html#properties
	if schema.AdditionalProperties == nil {
		// if not specified, any additional properties are allowed (TODO: tell all Azure teams this fact and get them to update their API definitions)
		// for now we aren't following the spec 100% as it pollutes the generated code
		// only generate this field if there are no other fields:
		if len(fields) == 0 {
			// TODO: for JSON serialization this needs to be unpacked into "parent"
			additionalPropsField := astmodel.NewFieldDefinition("additionalProperties", "additionalProperties", astmodel.NewStringMap(astmodel.AnyType))
			fields = append(fields, additionalPropsField)
		}
	} else if schema.AdditionalProperties != false {
		// otherwise, if not false then it is a type for all additional fields
		// TODO: for JSON serialization this needs to be unpacked into "parent"
		additionalPropsType, err := scanner.RunHandlerForSchema(ctx, schema.AdditionalProperties.(*gojsonschema.SubSchema))
		if err != nil {
			return nil, err
		}
		additionalPropsField := astmodel.NewFieldDefinition("additionalProperties", "additionalProperties", astmodel.NewStringMap(additionalPropsType))
		fields = append(fields, additionalPropsField)
	}

	return fields, nil
}

func refHandler(ctx context.Context, scanner *SchemaScanner, schema *gojsonschema.SubSchema) (astmodel.Type, error) {
	ctx, span := tab.StartSpan(ctx, "refHandler")
	defer span.End()

	url := schema.Ref.GetUrl()

	if url.Fragment == expressionFragment {
		return nil, nil
	}

	log.Printf("INF $ref to %s\n", url)

	schemaType, err := getSubSchemaType(schema.RefSchema)
	if err != nil {
		return nil, err
	}

	// make a new topic based on the ref URL
	name, err := objectTypeOf(url)
	if err != nil {
		return nil, err
	}

	group, err := groupOf(url)
	if err != nil {
		return nil, err
	}

	version, err := versionOf(url)
	if err != nil {
		return nil, err
	}

	// produce a usable struct name:
	structReference := astmodel.NewStructReference(
		scanner.idFactory.CreateIdentifier(name),
		scanner.idFactory.CreateGroupName(group),
		scanner.idFactory.CreatePackageNameFromVersion(version))

	if schemaType == Object {
		// see if we already generated a struct for this ref
		// TODO: base this on URL?
		if definition, ok := scanner.FindStruct(structReference); ok {
			return &definition.StructReference, nil
		}

		// Add a placeholder to avoid recursive calls
		sd := astmodel.NewStructDefinition(structReference)
		scanner.AddStruct(sd)
	}

	result, err := scanner.RunHandler(ctx, schemaType, schema.RefSchema)
	if err != nil {
		return nil, err
	}

	// if we got back a struct type, give it a name
	// (i.e. emit it as a "type X struct {}")
	// and return that instead
	if std, ok := result.(*astmodel.StructType); ok {

		description := "Generated from: " + url.String()

		sd := astmodel.NewStructDefinition(structReference, std.Fields()...).WithDescription(&description)

		// this will overwrite placeholder added above
		scanner.AddStruct(sd)
		return &sd.StructReference, nil
	}

	return result, err
}

func allOfHandler(ctx context.Context, scanner *SchemaScanner, schema *gojsonschema.SubSchema) (astmodel.Type, error) {
	ctx, span := tab.StartSpan(ctx, "allOfHandler")
	defer span.End()

	var fields []*astmodel.FieldDefinition
	for _, all := range schema.AllOf {

		d, err := scanner.RunHandlerForSchema(ctx, all)
		if err != nil {
			return nil, err
		}

		if d == nil {
			continue // ignore skipped types
		}

		// unpack the contents of what we got from subhandlers:
		switch d.(type) {
		case *astmodel.StructType:
			// if it's a struct type get all its fields:
			s := d.(*astmodel.StructType)
			fields = append(fields, s.Fields()...)

		case *astmodel.StructReference:
			// if it's a reference to a struct type, embed it inside:
			s := d.(*astmodel.StructReference)
			fields = append(fields, astmodel.NewEmbeddedStructDefinition(s))

		default:
			log.Printf("Unhandled type in allOf: %T\n", d)
		}
	}

	result := astmodel.NewStructType(fields)
	return result, nil
}

func oneOfHandler(ctx context.Context, scanner *SchemaScanner, schema *gojsonschema.SubSchema) (astmodel.Type, error) {
	ctx, span := tab.StartSpan(ctx, "oneOfHandler")
	defer span.End()

	// make sure we visit everything before bailing out,
	// to get all types generated even if we can't use them
	var results []astmodel.Type
	for _, one := range schema.OneOf {
		result, err := scanner.RunHandlerForSchema(ctx, one)
		if err != nil {
			return nil, err
		}

		if result != nil {
			results = append(results, result)
		}
	}

	if len(results) == 1 {
		return results[0], nil
	}

	// bail out, can't handle this yet:
	return astmodel.AnyType, nil
}

func anyOfHandler(ctx context.Context, scanner *SchemaScanner, schema *gojsonschema.SubSchema) (astmodel.Type, error) {
	ctx, span := tab.StartSpan(ctx, "anyOfHandler")
	defer span.End()

	// again, make sure we walk everything first
	// to generate types:
	var results []astmodel.Type
	for _, any := range schema.AnyOf {
		result, err := scanner.RunHandlerForSchema(ctx, any)
		if err != nil {
			return nil, err
		}

		if result != nil {
			results = append(results, result)
		}
	}

	if len(results) == 1 {
		return results[0], nil
	}

	// return all possibilities...
	return astmodel.AnyType, nil
}

func arrayHandler(ctx context.Context, scanner *SchemaScanner, schema *gojsonschema.SubSchema) (astmodel.Type, error) {
	ctx, span := tab.StartSpan(ctx, "arrayHandler")
	defer span.End()

	if len(schema.ItemsChildren) > 1 {
		return nil, fmt.Errorf("item contains more children than expected: %v", schema.ItemsChildren)
	}

	if len(schema.ItemsChildren) == 0 {
		// there is no type to the elements, so we must assume interface{}
		log.Printf("WRN Interface assumption unproven\n")

		return astmodel.NewArrayType(astmodel.AnyType), nil
	}

	// get the only child type and wrap it up as an array type:

	onlyChild := schema.ItemsChildren[0]

	astType, err := scanner.RunHandlerForSchema(ctx, onlyChild)
	if err != nil {
		return nil, err
	}

	return astmodel.NewArrayType(astType), nil
}

func getSubSchemaType(schema *gojsonschema.SubSchema) (SchemaType, error) {
	// handle special nodes:
	switch {
	case schema.Enum != nil: // this should come before the primitive checks below
		return Enum, nil
	case schema.OneOf != nil:
		return OneOf, nil
	case schema.AllOf != nil:
		return AllOf, nil
	case schema.AnyOf != nil:
		return AnyOf, nil
	case schema.RefSchema != nil:
		return Ref, nil
	}

	if schema.Types.IsTyped() {
		for _, t := range []SchemaType{Object, String, Number, Int, Bool, Array} {
			if schema.Types.Contains(string(t)) {
				return t, nil
			}
		}
	}

	// TODO: this whole switch is a bit wrong because type: 'object' can
	// be combined with OneOf/AnyOf/etc. still, it works okay for now...
	if !schema.Types.IsTyped() && schema.PropertiesChildren != nil {
		// no type but has properties, treat it as an object
		return Object, nil
	}

	return Unknown, &UnknownSchemaError{Schema: schema}
}

func getPrimitiveType(name SchemaType) (*astmodel.PrimitiveType, error) {
	switch name {
	case String:
		return astmodel.StringType, nil
	case Int:
		return astmodel.IntType, nil
	case Number:
		return astmodel.FloatType, nil
	case Bool:
		return astmodel.BoolType, nil
	default:
		return astmodel.AnyType, fmt.Errorf("%s is not a simple type and no ast.NewIdent can be created", name)
	}
}

func isPrimitiveType(name SchemaType) bool {
	switch name {
	case String, Int, Number, Bool:
		return true
	default:
		return false
	}
}

func asComment(text *string) string {
	if text == nil {
		return ""
	}

	return "// " + *text
}

func isURLPathSeparator(c rune) bool {
	return c == '/'
}

// Extract the name of an object from the supplied schema URL
func objectTypeOf(url *url.URL) (string, error) {
	fragmentParts := strings.FieldsFunc(url.Fragment, isURLPathSeparator)

	return fragmentParts[len(fragmentParts)-1], nil
}

// Extract the 'group' (here filename) of an object from the supplied schemaURL
func groupOf(url *url.URL) (string, error) {
	pathParts := strings.FieldsFunc(url.Path, isURLPathSeparator)

	file := pathParts[len(pathParts)-1]
	if !strings.HasSuffix(file, ".json") {
		return "", fmt.Errorf("Unexpected URL format (doesn't point to .json file)")
	}

	return strings.TrimSuffix(file, ".json"), nil
}

<<<<<<< HEAD
var versionRegex = regexp.MustCompile("\\d\\d\\d\\d-\\d\\d-\\d\\d")
=======
var versionRegex = regexp.MustCompile("\\d{4}-\\d{2}-\\d{2}")
>>>>>>> 8cfae22d

// Extract the name of an object from the supplied schema URL
func versionOf(url *url.URL) (string, error) {
	pathParts := strings.FieldsFunc(url.Path, isURLPathSeparator)

	for _, p := range pathParts {
		if versionRegex.MatchString(p) {
			return p, nil
		}
	}

	// No version found, that's fine
	return "", nil
}<|MERGE_RESOLUTION|>--- conflicted
+++ resolved
@@ -595,11 +595,7 @@
 	return strings.TrimSuffix(file, ".json"), nil
 }
 
-<<<<<<< HEAD
-var versionRegex = regexp.MustCompile("\\d\\d\\d\\d-\\d\\d-\\d\\d")
-=======
 var versionRegex = regexp.MustCompile("\\d{4}-\\d{2}-\\d{2}")
->>>>>>> 8cfae22d
 
 // Extract the name of an object from the supplied schema URL
 func versionOf(url *url.URL) (string, error) {
