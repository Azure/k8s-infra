--- conflicted
+++ resolved
@@ -40,13 +40,8 @@
 }
 
 // AppliesToType indicates whether this filter should be applied to the supplied type definition
-<<<<<<< HEAD
-func (filter *TypeFilter) AppliesToType(definition astmodel.Definition) bool {
-	groupName, packageName, err := definition.Reference().PackageReference.GroupAndPackage()
-=======
 func (filter *TypeFilter) AppliesToType(definition astmodel.TypeDefiner) bool {
-	groupName, packageName, err := definition.Name().GroupAndPackage()
->>>>>>> 57b12c0e
+	groupName, packageName, err := definition.Name().PackageReference.GroupAndPackage()
 	if err != nil {
 		// TODO: Should this func return an error rather than panic?
 		panic(fmt.Sprintf("%v", err))
