--- conflicted
+++ resolved
@@ -6,7 +6,6 @@
 package config
 
 import (
-	"fmt"
 	"io/ioutil"
 	"path"
 	"path/filepath"
@@ -33,11 +32,8 @@
 	SchemaURL string `yaml:"schemaUrl"`
 	// Information about where to locate status (Swagger) files
 	Status StatusConfiguration `yaml:"status"`
-<<<<<<< HEAD
 	// The pipeline that should be used for code generation
 	Pipeline GenerationPipeline `yaml:"pipeline"`
-=======
->>>>>>> c5eda8d7
 	// The path to the go.mod file where the code will be generated
 	DestinationGoModuleFile string `yaml:"destinationGoModuleFile"`
 	// The folder relative to the go.mod file path where the code should be generated
@@ -61,16 +57,6 @@
 }
 
 func (config *Configuration) LocalPathPrefix() string {
-	return fmt.Sprintf("%s/%s/", config.goModulePath, config.OutputPath)
-}
-
-func (config *Configuration) FullOutputPath() string {
-	return filepath.Join(
-		filepath.Dir(config.DestinationGoModuleFile),
-		config.OutputPath)
-}
-
-func (config *Configuration) LocalPathPrefix() string {
 	return path.Join(config.GoModulePath, config.OutputPath)
 }
 
@@ -152,7 +138,6 @@
 
 	var errs []error
 
-<<<<<<< HEAD
 	if config.Pipeline == "" {
 		// Default to the standard Azure pipeline
 		config.Pipeline = GenerationPipelineAzure
@@ -167,8 +152,6 @@
 		}
 	}
 
-=======
->>>>>>> c5eda8d7
 	if config.DestinationGoModuleFile == "" {
 		errs = append(errs, errors.Errorf("destination Go module must be specified"))
 	}
@@ -177,11 +160,7 @@
 	if err != nil {
 		errs = append(errs, err)
 	} else {
-<<<<<<< HEAD
-		config.goModulePath = modPath
-=======
 		config.GoModulePath = modPath
->>>>>>> c5eda8d7
 	}
 
 	for _, filter := range config.ExportFilters {
