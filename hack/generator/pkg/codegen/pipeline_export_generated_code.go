/*
 * Copyright (c) Microsoft Corporation.
 * Licensed under the MIT license.
 */

package codegen

import (
	"context"
	"fmt"
	"os"
	"path/filepath"
	"sort"

	"github.com/Azure/k8s-infra/hack/generator/pkg/astmodel"
	"github.com/pkg/errors"
	"k8s.io/klog/v2"
)

// exportPackages creates a PipelineStage to export our generated code as a set of packages
func exportPackages(outputPath string) PipelineStage {
	description := fmt.Sprintf("Export packages to %q", outputPath)
	return PipelineStage{
		description,
		func(ctx context.Context, types astmodel.Types) (astmodel.Types, error) {
			packages, err := CreatePackagesForDefinitions(types)
			if err != nil {
				return nil, errors.Wrapf(err, "failed to assign generated definitions to packages")
			}

			packages, err = MarkLatestResourceVersionsForStorage(packages)
			if err != nil {
				return nil, errors.Wrapf(err, "unable to mark latest resource versions for as storage versions")
			}

			err = writeFiles(ctx, packages, outputPath)
			if err != nil {
				return nil, errors.Wrapf(err, "unable to write files into %q", outputPath)
			}

			return types, nil
		},
	}
}

// CreatePackagesForDefinitions groups type definitions into packages
func CreatePackagesForDefinitions(definitions astmodel.Types) (map[astmodel.PackageReference]*astmodel.PackageDefinition, error) {

	genVersion := combinedVersion()
	packages := make(map[astmodel.PackageReference]*astmodel.PackageDefinition)
	for _, def := range definitions {
		defName := def.Name()
		groupName, pkgName, err := defName.PackageReference.GroupAndPackage()
		if err != nil {
			return nil, err
		}

		pkgRef := defName.PackageReference
		if pkg, ok := packages[pkgRef]; ok {
			pkg.AddDefinition(def)
		} else {
			pkg = astmodel.NewPackageDefinition(groupName, pkgName, genVersion)
			pkg.AddDefinition(def)
			packages[pkgRef] = pkg
		}
	}

	return packages, nil
}

// MarkLatestResourceVersionsForStorage marks the latest version of each resource as the storage version
func MarkLatestResourceVersionsForStorage(
	packages map[astmodel.PackageReference]*astmodel.PackageDefinition) (map[astmodel.PackageReference]*astmodel.PackageDefinition, error) {

	result := make(map[astmodel.PackageReference]*astmodel.PackageDefinition)

	resourceLookup, err := groupResourcesByVersion(packages)
	if err != nil {
		return nil, err
	}

	for pkgRef, pkg := range packages {

		resultPkg := astmodel.NewPackageDefinition(pkg.GroupName, pkg.PackageName, pkg.GeneratorVersion)
		for _, def := range pkg.Definitions() {
			// see if it is a resource
			if resourceType, ok := def.Type().(*astmodel.ResourceType); ok {

				unversionedName, err := getUnversionedName(def.Name())
				if err != nil {
					// should never happen as all resources have versioned names
					return nil, err
				}

				allVersionsOfResource := resourceLookup[unversionedName]
				latestVersionOfResource := allVersionsOfResource[len(allVersionsOfResource)-1]

				thisPackagePath := def.Name().PackageReference.PackagePath()
				latestPackagePath := latestVersionOfResource.Name().PackageReference.PackagePath()

				// mark as storage version if it's the latest version
				isLatestVersion := thisPackagePath == latestPackagePath
				if isLatestVersion {
					def = astmodel.MakeTypeDefinition(def.Name(), resourceType.MarkAsStorageVersion()).WithDescription(def.Description())
				}

				resultPkg.AddDefinition(def)
			} else {
				// otherwise simply add it
				resultPkg.AddDefinition(def)
			}
		}

		result[pkgRef] = resultPkg
	}

	return result, nil
}

func writeFiles(ctx context.Context, packages map[astmodel.PackageReference]*astmodel.PackageDefinition, outputPath string) error {
	fileCount := 0
	definitionCount := 0

	var pkgs []*astmodel.PackageDefinition
	for _, pkg := range packages {
		pkgs = append(pkgs, pkg)
	}

	// Sort the list of packages to ensure we always write them to disk in the same sequence
	sort.Slice(pkgs, func(i int, j int) bool {
		iPkg := pkgs[i]
		jPkg := pkgs[j]
		return iPkg.GroupName < jPkg.GroupName ||
			(iPkg.GroupName == jPkg.GroupName && iPkg.PackageName < jPkg.PackageName)
	})

	// emit each package
<<<<<<< HEAD
	klog.V(0).Infof("Writing output files into %q", outputPath)
	for _, pkg := range packages {
=======
	klog.V(0).Infof("Writing output files into %v", outputPath)
	for _, pkg := range pkgs {
>>>>>>> d9c42e21
		if ctx.Err() != nil { // check for cancellation
			return ctx.Err()
		}

		// create directory if not already there
		outputDir := filepath.Join(outputPath, pkg.GroupName, pkg.PackageName)
		if _, err := os.Stat(outputDir); os.IsNotExist(err) {
			klog.V(5).Infof("Creating directory %q\n", outputDir)
			err = os.MkdirAll(outputDir, 0700)
			if err != nil {
				klog.Fatalf("Unable to create directory %q", outputDir)
			}
		}

		count, err := pkg.EmitDefinitions(outputDir, packages)
		if err != nil {
			return errors.Wrapf(err, "error writing definitions into %q", outputDir)
		}

		fileCount += count
		definitionCount += pkg.DefinitionCount()
	}

	klog.V(0).Infof("Completed writing %v files containing %v definitions", fileCount, definitionCount)
	return nil
}

func groupResourcesByVersion(packages map[astmodel.PackageReference]*astmodel.PackageDefinition) (map[unversionedName][]astmodel.TypeDefinition, error) {

	result := make(map[unversionedName][]astmodel.TypeDefinition)

	for _, pkg := range packages {
		for _, def := range pkg.Definitions() {
			if _, ok := def.Type().(*astmodel.ResourceType); ok {
				name, err := getUnversionedName(def.Name())
				if err != nil {
					// this should never happen as resources will all have versioned names
					return nil, errors.Wrapf(err, "Unable to extract unversioned name in groupResources")
				}

				result[name] = append(result[name], def)
			}
		}
	}

	// order each set of resources by package name (== by version as these are sortable dates)
	for _, slice := range result {
		sort.Slice(slice, func(i, j int) bool {
			return slice[i].Name().PackageReference.PackageName() < slice[j].Name().PackageReference.PackageName()
		})
	}

	return result, nil
}

func getUnversionedName(name astmodel.TypeName) (unversionedName, error) {
	group, _, err := name.PackageReference.GroupAndPackage()
	if err != nil {
		return unversionedName{}, err
	}

	return unversionedName{group, name.Name()}, nil
}

type unversionedName struct {
	group string
	name  string
}<|MERGE_RESOLUTION|>--- conflicted
+++ resolved
@@ -135,13 +135,8 @@
 	})
 
 	// emit each package
-<<<<<<< HEAD
 	klog.V(0).Infof("Writing output files into %q", outputPath)
-	for _, pkg := range packages {
-=======
-	klog.V(0).Infof("Writing output files into %v", outputPath)
 	for _, pkg := range pkgs {
->>>>>>> d9c42e21
 		if ctx.Err() != nil { // check for cancellation
 			return ctx.Err()
 		}
