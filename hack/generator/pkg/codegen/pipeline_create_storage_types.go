/*
 * Copyright (c) Microsoft Corporation.
 * Licensed under the MIT license.
 */

package codegen

import (
	"context"
	"fmt"

	"github.com/Azure/k8s-infra/hack/generator/pkg/astmodel"
	kerrors "k8s.io/apimachinery/pkg/util/errors"
)

// createStorageTypes returns a pipeline stage that creates dedicated storage types for each resource and nested object.
// Storage versions are created for *all* API versions to allow users of older versions of the operator to easily
// upgrade. This is of course a bit odd for the first release, but defining the approach from day one is useful.
func createStorageTypes() PipelineStage {
	return PipelineStage{
		id:          "createStorage",
		description: "Create storage versions of CRD types",
		Action: func(ctx context.Context, types astmodel.Types) (astmodel.Types, error) {

			storageTypes := make(astmodel.Types)
			visitor := makeStorageTypesVisitor(types)
			vc := makeStorageTypesVisitorContext()
			var errs []error
			for _, d := range types {
				d := d

				if types.IsArmDefinition(&d) {
					// Skip ARM definitions, we don't need to create storage variants of those
					continue
				}

				if _, ok := types.ResolveEnumDefinition(&d); ok {
					// Skip Enum definitions as we use the base type for storage
					continue
				}

				def, err := visitor.VisitDefinition(d, vc)
				if err != nil {
					errs = append(errs, err)
					continue
				}

				finalDef := def.WithDescription(descriptionForStorageVariant(d))
				storageTypes[finalDef.Name()] = finalDef
			}

			if len(errs) > 0 {
				err := kerrors.NewAggregate(errs)
				return nil, err
			}

			types.AddTypes(storageTypes)

			return types, nil
		},
	}
}

// makeStorageTypesVisitor returns a TypeVisitor to do the creation of dedicated storage types
func makeStorageTypesVisitor(types astmodel.Types) astmodel.TypeVisitor {
	factory := &StorageTypeFactory{
		types: types,
	}

	result := astmodel.MakeTypeVisitor()
	result.VisitValidatedType = factory.visitValidatedType
	result.VisitTypeName = factory.visitTypeName
	result.VisitObjectType = factory.visitObjectType
	result.VisitResourceType = factory.visitResourceType
	result.VisitArmType = factory.visitArmType

	factory.visitor = result
	factory.propertyConversions = []propertyConversion{
		factory.preserveKubernetesResourceStorageProperties,
		factory.convertPropertiesForStorage,
	}

	return result
}

type StorageTypeFactory struct {
	types               astmodel.Types
	propertyConversions []propertyConversion
	visitor             astmodel.TypeVisitor
}

// A property conversion accepts a property definition and optionally applies a conversion to make
// the property suitable for use on a storage type. Conversions return nil if they decline to
// convert, deferring the conversion to another.
type propertyConversion = func(property *astmodel.PropertyDefinition, ctx StorageTypesVisitorContext) (*astmodel.PropertyDefinition, error)

func (factory *StorageTypeFactory) visitValidatedType(this *astmodel.TypeVisitor, v astmodel.ValidatedType, ctx interface{}) (astmodel.Type, error) {
	// strip all type validations from storage types,
	// act as if they do not exist
	return this.Visit(v.ElementType(), ctx)
}

func (factory *StorageTypeFactory) visitTypeName(_ *astmodel.TypeVisitor, name astmodel.TypeName, ctx interface{}) (astmodel.Type, error) {
	visitorContext := ctx.(StorageTypesVisitorContext)

	// Resolve the type name to the actual referenced type
	actualDefinition, actualDefinitionFound := factory.types[name]

	// Check for property specific handling
	if visitorContext.property != nil && actualDefinitionFound {
		if et, ok := actualDefinition.Type().(*astmodel.EnumType); ok {
			// Property type refers to an enum, so we use the base type instead
			return et.BaseType(), nil
		}
	}

	// Map the type name into our storage namespace
	localRef, ok := name.PackageReference.AsLocalPackage()
	if !ok {
		return name, nil
	}

	storageRef := astmodel.MakeStoragePackageReference(localRef)
	visitedName := astmodel.MakeTypeName(storageRef, name.Name())
	return visitedName, nil
}

func (factory *StorageTypeFactory) visitResourceType(
	this *astmodel.TypeVisitor,
	resource *astmodel.ResourceType,
	ctx interface{}) (astmodel.Type, error) {

	// storage resource types do not need defaulter interface, they have no webhooks
	return resource.WithoutInterface(astmodel.DefaulterInterfaceName), nil
}

func (factory *StorageTypeFactory) visitObjectType(
	_ *astmodel.TypeVisitor,
	object *astmodel.ObjectType,
	ctx interface{}) (astmodel.Type, error) {
	visitorContext := ctx.(StorageTypesVisitorContext)
	objectContext := visitorContext.forObject(object)

	var errs []error
	properties := object.Properties()
	for i, prop := range properties {
		p, err := factory.makeStorageProperty(prop, objectContext)
		if err != nil {
			errs = append(errs, err)
		} else {
			properties[i] = p
		}
	}

	if len(errs) > 0 {
		err := kerrors.NewAggregate(errs)
		return nil, err
	}

	objectType := astmodel.NewObjectType().WithProperties(properties...)
<<<<<<< HEAD

	return astmodel.NewStorageType(*objectType), nil
=======
	return astmodel.StorageFlag.ApplyTo(objectType), nil
>>>>>>> 809a2954
}

// makeStorageProperty applies a conversion to make a variant of the property for use when
// serializing to storage
func (factory *StorageTypeFactory) makeStorageProperty(
	prop *astmodel.PropertyDefinition,
	objectContext StorageTypesVisitorContext) (*astmodel.PropertyDefinition, error) {
	for _, conv := range factory.propertyConversions {
		p, err := conv(prop, objectContext.forProperty(prop))
		if err != nil {
			// Something went wrong, return the error
			return nil, err
		}
		if p != nil {
			// We have the conversion we need, return it promptly
			return p, nil
		}
	}

	return nil, fmt.Errorf("failed to find a conversion for property %v", prop.PropertyName())
}

// preserveKubernetesResourceStorageProperties preserves properties required by the KubernetesResource interface as they're always required
func (factory *StorageTypeFactory) preserveKubernetesResourceStorageProperties(
	prop *astmodel.PropertyDefinition,
	_ StorageTypesVisitorContext) (*astmodel.PropertyDefinition, error) {
	if astmodel.IsKubernetesResourceProperty(prop.PropertyName()) {
		// Keep these unchanged
		return prop, nil
	}

	// No opinion, defer to another conversion
	return nil, nil
}

func (factory *StorageTypeFactory) convertPropertiesForStorage(
	prop *astmodel.PropertyDefinition,
	objectContext StorageTypesVisitorContext) (*astmodel.PropertyDefinition, error) {
	propertyType, err := factory.visitor.Visit(prop.PropertyType(), objectContext)
	if err != nil {
		return nil, err
	}

	p := prop.WithType(propertyType).
		MakeOptional().
		WithDescription("")

	return p, nil
}

func (factory *StorageTypeFactory) visitArmType(
	_ *astmodel.TypeVisitor,
	armType *astmodel.ArmType,
	_ interface{}) (astmodel.Type, error) {
	// We don't want to do anything with ARM types
	return armType, nil
}

func descriptionForStorageVariant(definition astmodel.TypeDefinition) []string {
	pkg := definition.Name().PackageReference.PackageName()

	result := []string{
		fmt.Sprintf("Storage version of %v.%v", pkg, definition.Name().Name()),
	}
	result = append(result, definition.Description()...)

	return result
}

type StorageTypesVisitorContext struct {
	object   *astmodel.ObjectType
	property *astmodel.PropertyDefinition
}

func makeStorageTypesVisitorContext() StorageTypesVisitorContext {
	return StorageTypesVisitorContext{}
}

func (context StorageTypesVisitorContext) forObject(object *astmodel.ObjectType) StorageTypesVisitorContext {
	context.object = object
	context.property = nil
	return context
}

func (context StorageTypesVisitorContext) forProperty(property *astmodel.PropertyDefinition) StorageTypesVisitorContext {
	context.property = property
	return context
}<|MERGE_RESOLUTION|>--- conflicted
+++ resolved
@@ -158,12 +158,7 @@
 	}
 
 	objectType := astmodel.NewObjectType().WithProperties(properties...)
-<<<<<<< HEAD
-
-	return astmodel.NewStorageType(*objectType), nil
-=======
 	return astmodel.StorageFlag.ApplyTo(objectType), nil
->>>>>>> 809a2954
 }
 
 // makeStorageProperty applies a conversion to make a variant of the property for use when
