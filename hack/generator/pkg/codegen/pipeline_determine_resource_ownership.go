/*
 * Copyright (c) Microsoft Corporation.
 * Licensed under the MIT license.
 */

package codegen

import (
	"context"
	"strings"

	"github.com/Azure/k8s-infra/hack/generator/pkg/astmodel"
	"github.com/Azure/k8s-infra/hack/generator/pkg/config"

	"github.com/pkg/errors"
)

const resourcesPropertyName = astmodel.PropertyName("Resources")

func determineResourceOwnership(configuration *config.Configuration) PipelineStage {
	return MakePipelineStage(
		"determineResourceOwnership",
		"Determine ARM resource relationships",
		func(ctx context.Context, types astmodel.Types) (astmodel.Types, error) {
<<<<<<< HEAD
			return determineOwnership(ctx, types, configuration)
		})
}

func determineOwnership(ctx context.Context, definitions astmodel.Types, configuration *config.Configuration) (astmodel.Types, error) {
=======
			return determineOwnership(types, configuration)
		})
}

func determineOwnership(definitions astmodel.Types, configuration *config.Configuration) (astmodel.Types, error) {
>>>>>>> c5eda8d7

	updatedDefs := make(astmodel.Types)

	for _, def := range definitions {
		if resourceType, ok := def.Type().(*astmodel.ResourceType); ok {
			specDef, err := getResourceSpecDefinition(definitions, resourceType)
			if err != nil {
				return nil, errors.Wrapf(err, "couldn't get spec definition for resource %s", def.Name())
			}

			specType, err := resourceSpecTypeAsObject(specDef)
			if err != nil {
				return nil, errors.Wrapf(err, "Couldn't extract resource %s spec type as object", def.Name())
			}

			childResourcePropertyTypeDef, err := extractChildResourcePropertyTypeDef(
				definitions,
				def.Name(),
				specDef.Name(),
				specType)
			if err != nil {
				return nil, err
			}
			if childResourcePropertyTypeDef == nil {
				continue // This just means skip
			}

			childResourceTypeNames, err := extractChildResourceTypeNames(*childResourcePropertyTypeDef)
			if err != nil {
				return nil, err
			}

			err = updateChildResourceDefinitionsWithOwner(definitions, childResourceTypeNames, def.Name(), updatedDefs)
			if err != nil {
				return nil, err
			}

			// Remove the resources property from the owning resource spec
			specDef = specDef.WithType(specType.WithoutProperty(resourcesPropertyName))

			updatedDefs[specDef.Name()] = specDef
		}
	}

	setResourceGroupOwnerForResourcesWithNoOwner(configuration, definitions, updatedDefs)

	return astmodel.TypesDisjointUnion(definitions.Except(updatedDefs), updatedDefs), nil
}

func resourceSpecTypeAsObject(resourceSpecDef astmodel.TypeDefinition) (*astmodel.ObjectType, error) {
	// There's an expectation here that the spec is a typename pointing to an object. Even if the resource
	// uses AnyOf/OneOf to model some sort of inheritance at this point that will be rendered
	// as an object (with properties, etc)
	specType, ok := resourceSpecDef.Type().(*astmodel.ObjectType)
	if !ok {
		return nil, errors.Errorf(
			"spec (%s) type is %T, not *astmodel.ObjectType",
			resourceSpecDef.Name(),
			resourceSpecDef.Type())
	}

	return specType, nil
}

func extractChildResourcePropertyTypeDef(
	definitions astmodel.Types,
	resourceName astmodel.TypeName,
	resourceSpecName astmodel.TypeName,
	specType *astmodel.ObjectType) (*astmodel.TypeDefinition, error) {

	// We're looking for a magical "Resources" property - if we don't find
	// one just move on
	resourcesProp, ok := specType.Property(resourcesPropertyName)
	if !ok {
		return nil, nil
	}

	// The resources property should be an array
	resourcesPropArray, ok := resourcesProp.PropertyType().(*astmodel.ArrayType)
	if !ok {
		return nil, errors.Errorf(
			"Resource %s has spec %s with Resources property whose type is %T not array",
			resourceName,
			resourceSpecName,
			resourcesProp.PropertyType())
	}

	// We're really interested in the type of this array
	resourcesPropertyTypeName, ok := resourcesPropArray.Element().(astmodel.TypeName)
	if !ok {
		return nil, errors.Errorf(
			"Resource %s has spec %s with Resources property of type array but whose inner type is not TypeName, instead being %T",
			resourceName,
			resourceSpecName,
			resourcesPropArray.Element())
	}

	resourcesDef, ok := definitions[resourcesPropertyTypeName]
	if !ok {
		return nil, errors.Errorf("couldn't find definition Resources property type %s", resourcesPropertyTypeName)
	}

	return &resourcesDef, nil
}

func resolveResourcesTypeNames(
	resourcesPropertyName astmodel.TypeName,
	resourcesPropertyType *astmodel.ObjectType) ([]astmodel.TypeName, error) {
	var results []astmodel.TypeName

	// Each property type is a subresource type
	for _, prop := range resourcesPropertyType.Properties() {
		optionalType, ok := prop.PropertyType().(*astmodel.OptionalType)
		if !ok {
			return nil, errors.Errorf(
				"OneOf type %s property %s not of type *astmodel.OptionalType",
				resourcesPropertyName.Name(),
				prop.PropertyName())
		}

		propTypeName, ok := optionalType.Element().(astmodel.TypeName)
		if !ok {
			return nil, errors.Errorf(
				"OneOf type %s optional property %s not of type astmodel.TypeName",
				resourcesPropertyName.Name(),
				prop.PropertyName())
		}
		results = append(results, propTypeName)
	}

	return results, nil
}

func extractChildResourceTypeNames(resourcesPropertyTypeDef astmodel.TypeDefinition) ([]astmodel.TypeName, error) {
	// This type should be ResourceType, or ObjectType if modelling a OneOf/AllOf
	_, isResource := resourcesPropertyTypeDef.Type().(*astmodel.ResourceType)

	resourcesPropertyTypeAsObject, err := astmodel.TypeOrFlaggedTypeAsObjectType(resourcesPropertyTypeDef.Type())
	if !isResource && err != nil {
		return nil, errors.Wrapf(
			err,
			"Resources property type %s was not of type *astmodel.ResourceType and didn't wrap *astmodel.ObjectType, instead %T",
			resourcesPropertyTypeDef.Name(),
			resourcesPropertyTypeDef.Type())
	}

	// Determine if this is a OneOf/AllOf
	isObject := err == nil
	if isObject && astmodel.OneOfFlag.IsOn(resourcesPropertyTypeDef.Type()) {
		return resolveResourcesTypeNames(resourcesPropertyTypeDef.Name(), resourcesPropertyTypeAsObject)
	} else {
		return []astmodel.TypeName{resourcesPropertyTypeDef.Name()}, nil
	}
}

func updateChildResourceDefinitionsWithOwner(
	definitions astmodel.Types,
	childResourceTypeNames []astmodel.TypeName,
	owningResourceName astmodel.TypeName,
	updatedDefs astmodel.Types) error {

	for _, typeName := range childResourceTypeNames {
		// If the typename ends in ChildResource, remove that
		if strings.HasSuffix(typeName.Name(), "ChildResource") {
			typeName = astmodel.MakeTypeName(typeName.PackageReference, strings.TrimSuffix(typeName.Name(), "ChildResource"))
		}

		// If type typename is ExtensionsChild, remove Child -- this is a special case due to
		// compute...
		if typeName.Name() == "ExtensionsChild" {
			typeName = astmodel.MakeTypeName(typeName.PackageReference, strings.TrimSuffix(typeName.Name(), "Child"))
		}

		// Confirm the type really exists
		childResourceDef, ok := definitions[typeName]
		if !ok {
			return errors.Errorf("couldn't find child resource type %s", typeName)
		}

		// Update the definition of the child resource type to point to its owner
		childResource, ok := childResourceDef.Type().(*astmodel.ResourceType)
		if !ok {
			return errors.Errorf("child resource %s not of type *astmodel.ResourceType, instead %T", typeName, childResourceDef.Type())
		}

		childResourceDef = childResourceDef.WithType(childResource.WithOwner(&owningResourceName))
		if updatedDef, ok := updatedDefs[typeName]; ok {
			// already exists, make sure it is the same
			if !updatedDef.Type().Equals(childResourceDef.Type()) {
				return errors.Errorf("conflicting child resource already defined for %v", typeName)
			}
		} else {
			updatedDefs.Add(childResourceDef)
		}
	}

	return nil
}

func setResourceGroupOwnerForResourcesWithNoOwner(
	configuration *config.Configuration,
	definitions astmodel.Types,
	updatedDefs astmodel.Types) {

	// Go over all of the resource types and flag any that don't have an owner as having resource group as their owner
	for _, def := range definitions {
		// Check if we've already modified this type - we need to use the already modified value
		if updatedDef, ok := updatedDefs[def.Name()]; ok {
			def = updatedDef
		}

		resourceType, ok := def.Type().(*astmodel.ResourceType)
		if !ok {
			continue
		}

		if resourceType.Owner() == nil {
			ownerTypeName := astmodel.MakeTypeName(
				// Note that the version doesn't really matter here -- it's removed later. We just need to refer to the logical
				// resource group really
				configuration.MakeLocalPackageReference("microsoft.resources", "v20191001"),
				"ResourceGroup")
			updatedType := resourceType.WithOwner(&ownerTypeName) // TODO: Note that right now... this type doesn't actually exist...
			// This can overwrite because a resource with no owner may have had child resources,
			// and earlier on in this process we removed the resources property from the parent resource,
			// so it may already be in updatedDefs. In this case, that's okay so we allow it to overwrite.
			updatedDefs[def.Name()] = def.WithType(updatedType)
		}
	}
}<|MERGE_RESOLUTION|>--- conflicted
+++ resolved
@@ -22,19 +22,11 @@
 		"determineResourceOwnership",
 		"Determine ARM resource relationships",
 		func(ctx context.Context, types astmodel.Types) (astmodel.Types, error) {
-<<<<<<< HEAD
-			return determineOwnership(ctx, types, configuration)
-		})
-}
-
-func determineOwnership(ctx context.Context, definitions astmodel.Types, configuration *config.Configuration) (astmodel.Types, error) {
-=======
 			return determineOwnership(types, configuration)
 		})
 }
 
 func determineOwnership(definitions astmodel.Types, configuration *config.Configuration) (astmodel.Types, error) {
->>>>>>> c5eda8d7
 
 	updatedDefs := make(astmodel.Types)
 
