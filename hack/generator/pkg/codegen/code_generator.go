--- conflicted
+++ resolved
@@ -79,20 +79,14 @@
 		// ARM types for resources etc:
 		applyExportFilters(configuration),
 		stripUnreferencedTypeDefinitions(),
-<<<<<<< HEAD
-
+		filterOutDefinitionsUsingAnyType(configuration.AnyTypePackages),
+    
 		createArmTypesAndCleanKubernetesTypes(idFactory),
 		applyKubernetesResourceInterface(idFactory),
-
+		simplifyDefinitions();
+    
 		// Safety checks at the end:
-		checkForAnyType(configuration.AnyTypePackages),
-=======
-		filterOutDefinitionsUsingAnyType(configuration.AnyTypePackages),
-		createArmTypesAndCleanKubernetesTypes(idFactory),
-		applyKubernetesResourceInterface(idFactory),
-		simplifyDefinitions(),
 		ensureDefinitionsDoNotUseAnyTypes(),
->>>>>>> b1d056a5
 		checkForMissingStatusInformation(),
 	}
 }
