--- conflicted
+++ resolved
@@ -8,15 +8,9 @@
 import (
 	"context"
 
-<<<<<<< HEAD
-=======
-	kerrors "k8s.io/apimachinery/pkg/util/errors"
-
-	"github.com/Azure/k8s-infra/hack/generator/pkg/astmodel"
-	"github.com/Azure/k8s-infra/hack/generator/pkg/config"
->>>>>>> 12de03cd
 	"github.com/pkg/errors"
 	"k8s.io/klog/v2"
+	kerrors "k8s.io/apimachinery/pkg/util/errors"
 
 	"github.com/Azure/k8s-infra/hack/generator/pkg/astmodel"
 	"github.com/Azure/k8s-infra/hack/generator/pkg/config"
@@ -38,17 +32,24 @@
 	return NewArmCodeGeneratorFromConfig(configuration, astmodel.NewIdentifierFactory())
 }
 
-<<<<<<< HEAD
-// NewCodeGeneratorFromConfig produces a new Generator with the given configuration
-func NewCodeGeneratorFromConfig(configuration *config.Configuration, idFactory astmodel.IdentifierFactory) (*CodeGenerator, error) {
-	var pipeline []PipelineStage
-	pipeline = append(pipeline, loadSchemaIntoTypes(idFactory, configuration, defaultSchemaLoader))
-	pipeline = append(pipeline, crossplaneCorePipelineStages(idFactory, configuration)...)
-	pipeline = append(pipeline, deleteGeneratedCode(configuration.OutputPath), exportPackages(configuration.OutputPath))
-=======
 // NewArmCodeGeneratorFromConfig produces a new Generator for Arm with the given configuration
 func NewArmCodeGeneratorFromConfig(configuration *config.Configuration, idFactory astmodel.IdentifierFactory) (*CodeGenerator, error) {
 	return NewTargetedCodeGeneratorFromConfig(configuration, idFactory, ArmTarget)
+}
+
+// NewCrossplaneCodeGeneratorFromConfigFile produces a new Crossplane Generator with the given configuration file
+func NewCrossplaneCodeGeneratorFromConfigFile(configurationFile string) (*CodeGenerator, error) {
+	configuration, err := config.LoadConfiguration(configurationFile)
+	if err != nil {
+		return nil, err
+	}
+
+	return NewCrossplaneCodeGeneratorFromConfig(configuration, astmodel.NewIdentifierFactory())
+}
+
+// NewCrossplaneCodeGeneratorFromConfig produces a new Generator for Crossplane with the given configuration
+func NewCrossplaneCodeGeneratorFromConfig(configuration *config.Configuration, idFactory astmodel.IdentifierFactory) (*CodeGenerator, error) {
+	return NewTargetedCodeGeneratorFromConfig(configuration, idFactory, CrossplaneTarget)
 }
 
 // NewTargetedCodeGeneratorFromConfig produces a new code generator with the given configuration and
@@ -78,7 +79,6 @@
 
 	return result, nil
 }
->>>>>>> 12de03cd
 
 // NewCodeGeneratorFromConfig produces a new code generator with the given configuration all available stages
 func NewCodeGeneratorFromConfig(configuration *config.Configuration, idFactory astmodel.IdentifierFactory) (*CodeGenerator, error) {
@@ -116,8 +116,8 @@
 		applyPropertyRewrites(configuration).
 			RequiresPrerequisiteStages("nameTypes", "allof-anyof-objects"),
 
-		// Figure out ARM resource owners:
-		determineResourceOwnership().UsedFor(ArmTarget),
+		// Figure out resource owners:
+		determineResourceOwnership(),
 
 		// Strip out redundant type aliases:
 		removeTypeAliases(),
@@ -140,7 +140,14 @@
 
 		createArmTypesAndCleanKubernetesTypes(idFactory).UsedFor(ArmTarget),
 		applyKubernetesResourceInterface(idFactory).UsedFor(ArmTarget),
-		createStorageTypes(),
+
+		addCrossplaneOwnerProperties(idFactory).UsedFor(CrossplaneTarget),
+		addCrossplaneForProvider(idFactory).UsedFor(CrossplaneTarget),
+		addCrossplaneAtProvider(idFactory).UsedFor(CrossplaneTarget),
+		addCrossplaneEmbeddedResourceSpec(idFactory).UsedFor(CrossplaneTarget),
+		addCrossplaneEmbeddedResourceStatus(idFactory).UsedFor(CrossplaneTarget),
+
+		createStorageTypes().UsedFor(ArmTarget), // TODO: For now only used for ARM
 		simplifyDefinitions(),
 		injectJsonSerializationTests(idFactory),
 
@@ -155,62 +162,62 @@
 			RequiresPrerequisiteStages("deleteGenerated"),
 	}
 }
-
-func crossplaneCorePipelineStages(idFactory astmodel.IdentifierFactory, configuration *config.Configuration) []PipelineStage {
-	return []PipelineStage{
-		// Import status info from Swagger:
-		augmentResourcesWithStatus(idFactory, configuration),
-
-		// Reduces oneOf/allOf types from schemas to object types:
-		convertAllOfAndOneOfToObjects(idFactory),
-
-		// Flatten out any nested resources created by allOf, etc. we want to do this before naming types or things
-		// get named with names like Resource_Spec_Spec_Spec:
-		flattenResources(), stripUnreferencedTypeDefinitions(),
-
-		// Name all anonymous object and enum types (required by controller-gen):
-		nameTypesForCRD(idFactory),
-
-		// Apply property type rewrites from the config file
-		// must come after nameTypesForCRD and convertAllOfAndOneOf so that objects are all expanded
-		applyPropertyRewrites(configuration),
-
-		// Figure out ARM resource owners:
-		determineResourceOwnership(),
-
-		// Strip out redundant type aliases:
-		removeTypeAliases(),
-
-		// De-pluralize resource types:
-		// improveResourcePluralization(),
-
-		stripUnreferencedTypeDefinitions(),
-
-		// Apply export filters before generating
-		// ARM types for resources etc:
-		applyExportFilters(configuration),
-		stripUnreferencedTypeDefinitions(),
-		replaceAnyTypeWithJSON(),
-
-		filterOutDefinitionsUsingAnyType(configuration.AnyTypePackages),
-
-		// createArmTypesAndCleanKubernetesTypes(idFactory),
-
-		addCrossplaneOwnerProperties(idFactory),
-		addCrossplaneForProvider(idFactory),
-		addCrossplaneAtProvider(idFactory),
-		addCrossplaneEmbeddedResourceSpec(idFactory),
-		addCrossplaneEmbeddedResourceStatus(idFactory),
-
-		// applyKubernetesResourceInterface(idFactory),
-		// createStorageTypes(),
-		simplifyDefinitions(),
-
-		// Safety checks at the end:
-		ensureDefinitionsDoNotUseAnyTypes(),
-		checkForMissingStatusInformation(),
-	}
-}
+//
+//func crossplaneCorePipelineStages(idFactory astmodel.IdentifierFactory, configuration *config.Configuration) []PipelineStage {
+//	return []PipelineStage{
+//		// Import status info from Swagger:
+//		augmentResourcesWithStatus(idFactory, configuration),
+//
+//		// Reduces oneOf/allOf types from schemas to object types:
+//		convertAllOfAndOneOfToObjects(idFactory),
+//
+//		// Flatten out any nested resources created by allOf, etc. we want to do this before naming types or things
+//		// get named with names like Resource_Spec_Spec_Spec:
+//		flattenResources(), stripUnreferencedTypeDefinitions(),
+//
+//		// Name all anonymous object and enum types (required by controller-gen):
+//		nameTypesForCRD(idFactory),
+//
+//		// Apply property type rewrites from the config file
+//		// must come after nameTypesForCRD and convertAllOfAndOneOf so that objects are all expanded
+//		applyPropertyRewrites(configuration),
+//
+//		// Figure out ARM resource owners:
+//		determineResourceOwnership(),
+//
+//		// Strip out redundant type aliases:
+//		removeTypeAliases(),
+//
+//		// De-pluralize resource types:
+//		// improveResourcePluralization(),
+//
+//		stripUnreferencedTypeDefinitions(),
+//
+//		// Apply export filters before generating
+//		// ARM types for resources etc:
+//		applyExportFilters(configuration),
+//		stripUnreferencedTypeDefinitions(),
+//		replaceAnyTypeWithJSON(),
+//
+//		filterOutDefinitionsUsingAnyType(configuration.AnyTypePackages),
+//
+//		// createArmTypesAndCleanKubernetesTypes(idFactory),
+//
+//		addCrossplaneOwnerProperties(idFactory),
+//		addCrossplaneForProvider(idFactory),
+//		addCrossplaneAtProvider(idFactory),
+//		addCrossplaneEmbeddedResourceSpec(idFactory),
+//		addCrossplaneEmbeddedResourceStatus(idFactory),
+//
+//		// applyKubernetesResourceInterface(idFactory),
+//		// createStorageTypes(),
+//		simplifyDefinitions(),
+//
+//		// Safety checks at the end:
+//		ensureDefinitionsDoNotUseAnyTypes(),
+//		checkForMissingStatusInformation(),
+//	}
+//}
 
 // Generate produces the Go code corresponding to the configured JSON schema in the given output folder
 func (generator *CodeGenerator) Generate(ctx context.Context) error {
