--- conflicted
+++ resolved
@@ -7,11 +7,7 @@
 
 import (
 	"context"
-<<<<<<< HEAD
-=======
-	"fmt"
 	"io/ioutil"
->>>>>>> 3b6c4882
 	"log"
 	"os"
 	"path/filepath"
@@ -82,11 +78,25 @@
 
 			log.Printf("INF Checkpoint\n")
 
-<<<<<<< HEAD
 			// group definitions by package
 			packages := make(map[astmodel.PackageReference][]*astmodel.StructDefinition)
 			for _, def := range scanner.Structs {
-				packages[def.PackageReference] = append(packages[def.PackageReference], def)
+
+				shouldExport, reason := configuration.ShouldExport(def)
+				var motivation string
+				if reason != "" {
+					motivation = "because " + reason
+				}
+
+				switch shouldExport {
+				case jsonast.Skip:
+					log.Printf("Skipping struct %s/%s %s", def.PackagePath, def.Name, motivation)
+
+				case jsonast.Export:
+					log.Printf("Exporting struct %s/%s %s", def.PackagePath, def.Name, motivation)
+
+					packages[def.PackageReference] = append(packages[def.PackageReference], def)
+				}
 			}
 
 			// emit each package
@@ -100,30 +110,14 @@
 					if err != nil {
 						log.Fatalf("Unable to create directory '%s'", outputDir)
 					}
-=======
-			for _, st := range scanner.Structs {
-				shouldExport, reason := configuration.ShouldExport(st)
-				var motivation string
-				if reason != "" {
-					motivation = "because " + reason
->>>>>>> 3b6c4882
 				}
-				switch shouldExport {
-				case jsonast.Skip:
-					log.Printf("Skipping struct %s/%s %s", st.Version(), st.Name(), motivation)
 
-<<<<<<< HEAD
 				// emit each definition
 				for _, def := range packageDefs {
 					genFile := astmodel.NewFileDefinition(def)
 					outputFile := filepath.Join(outputDir, def.Name()+"_types.go")
 					log.Printf("Writing '%s'\n", outputFile)
 					genFile.SaveTo(outputFile)
-=======
-				case jsonast.Export:
-					log.Printf("Exporting struct %s/%s %s", st.Version(), st.Name(), motivation)
-					exportType(st)
->>>>>>> 3b6c4882
 				}
 			}
 
@@ -149,24 +143,6 @@
 	}
 
 	return schema, nil
-<<<<<<< HEAD
-=======
-}
-
-func createNamespace(base string, version string) string {
-	var builder []rune
-
-	for _, r := range base {
-		builder = append(builder, rune(r))
-	}
-
-	for _, r := range version {
-		if unicode.IsLetter(r) || unicode.IsNumber(r) {
-			builder = append(builder, rune(r))
-		}
-	}
-
-	return string(builder)
 }
 
 func loadConfiguration(configurationFile string) (*jsonast.ExportConfiguration, error) {
@@ -209,19 +185,4 @@
 	ioutil.WriteFile(configFile, data, os.FileMode(0644))
 
 	return nil
-}
-
-func exportType(st *astmodel.StructDefinition) {
-	ns := createNamespace("api", st.Version())
-	dirName := fmt.Sprintf("resources/%v", ns)
-	fileName := fmt.Sprintf("%v/%v.go", dirName, st.Name())
-
-	if _, err := os.Stat(dirName); os.IsNotExist(err) {
-		log.Printf("Creating folder '%s'\n", dirName)
-		os.Mkdir(dirName, 0700)
-	}
-
-	genFile := astmodel.NewFileDefinition(ns, st)
-	genFile.SaveTo(fileName)
->>>>>>> 3b6c4882
 }