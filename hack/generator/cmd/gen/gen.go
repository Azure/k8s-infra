--- conflicted
+++ resolved
@@ -34,85 +34,6 @@
 				return err
 			}
 
-<<<<<<< HEAD
-			root := schema.Root()
-
-			rootOutputDir := "apis" // TODO: command-line argument
-
-			idfactory := astmodel.NewIdentifierFactory()
-			scanner := jsonast.NewSchemaScanner(idfactory)
-			scanner.AddFilters(viper.GetStringSlice("resources"))
-
-			_, err = scanner.ToNodes(ctx, root)
-			if err != nil {
-				log.Printf("Error: %v\n", err)
-				return err
-			}
-
-			err = os.RemoveAll(rootOutputDir)
-			if err != nil {
-				log.Printf("Error: %v\n", err)
-				return err
-			}
-
-			err = os.Mkdir(rootOutputDir, 0700)
-			if err != nil {
-				log.Printf("Error %v\n", err)
-				return err
-			}
-
-			log.Printf("INF Checkpoint\n")
-
-			// group definitions by package
-			packages := make(map[astmodel.PackageReference]*astmodel.PackageDefinition)
-			for _, def := range scanner.Definitions {
-
-				shouldExport, reason := configuration.ShouldExport(def)
-				var motivation string
-				if reason != "" {
-					motivation = "because " + reason
-				}
-
-				defName := def.Name()
-
-				switch shouldExport {
-				case jsonast.Skip:
-					log.Printf("Skipping %s/%s %s", defName.PackagePath(), defName.Name(), motivation)
-
-				case jsonast.Export:
-					log.Printf("Will export %s/%s %s", defName.PackagePath(), defName.Name(), motivation)
-
-					pkgRef := defName.PackageReference
-					if pkg, ok := packages[pkgRef]; ok {
-						pkg.AddDefinition(def)
-					} else {
-						pkg = astmodel.NewPackageDefinition(pkgRef)
-						pkg.AddDefinition(def)
-						packages[pkgRef] = pkg
-					}
-				}
-			}
-
-			// emit each package
-			for _, pkg := range packages {
-
-				// create directory if not already there
-				outputDir := filepath.Join(rootOutputDir, pkg.PackagePath())
-				if _, err := os.Stat(outputDir); os.IsNotExist(err) {
-					//log.Printf("Creating directory '%s'\n", outputDir)
-					err = os.MkdirAll(outputDir, 0700)
-					if err != nil {
-						log.Fatalf("Unable to create directory '%s'", outputDir)
-					}
-				}
-
-				pkg.EmitDefinitions(outputDir)
-			}
-
-			log.Printf("Completed writing %v resources\n", len(scanner.Definitions))
-
-=======
->>>>>>> 76cdc42b
 			return nil
 		}),
 	}
